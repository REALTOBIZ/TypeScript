// This file contains the build logic for the public repo

var fs = require("fs");
var path = require("path");

// Variables
var compilerDirectory = "src/compiler/";
var servicesDirectory = "src/services/";
var harnessDirectory = "src/harness/";
var libraryDirectory = "src/lib/";
var scriptsDirectory = "scripts/";

var builtDirectory = "built/";
var builtLocalDirectory = "built/local/";
var LKGDirectory = "bin/";

var copyright = "CopyrightNotice.txt";
var thirdParty = "ThirdPartyNoticeText.txt";

// add node_modules to path so we don't need global modules, prefer the modules by adding them first
var nodeModulesPathPrefix = path.resolve("./node_modules/.bin/") + path.delimiter;
if (process.env.path !== undefined) {
   process.env.path = nodeModulesPathPrefix + process.env.path;
} else if (process.env.PATH !== undefined) {
   process.env.PATH = nodeModulesPathPrefix + process.env.PATH;
}

var compilerSources = [
    "core.ts",
    "sys.ts",
    "types.ts",
    "scanner.ts",
    "parser.ts",
    "binder.ts",
    "checker.ts",
    "emitter.ts",
    "commandLineParser.ts",
    "tsc.ts",
    "diagnosticInformationMap.generated.ts"
].map(function (f) {
    return path.join(compilerDirectory, f);
});

var servicesSources = [
    "core.ts",
    "types.ts",
    "scanner.ts",
    "parser.ts",
    "binder.ts",
    "checker.ts",
    "emitter.ts"
].map(function (f) {
    return path.join(compilerDirectory, f);
}).concat([
    "services.ts",
    "shims.ts",
].map(function (f) {
    return path.join(servicesDirectory, f);
}));

var harnessSources = [
    "harness.ts",
    "sourceMapRecorder.ts",
    "harnessLanguageService.ts",
    "fourslash.ts",
    "runnerbase.ts",
    "compilerRunner.ts",
    "typeWriter.ts",
    "fourslashRunner.ts",
    "projectsRunner.ts",
    "unittestrunner.ts",
    "loggedIO.ts",
    "rwcRunner.ts",
    "runner.ts"
].map(function (f) {
    return path.join(harnessDirectory, f);
});

var librarySourceMap = [
        { target: "lib.core.d.ts", sources: ["core.d.ts"] },
        { target: "lib.dom.d.ts", sources: ["importcore.d.ts", "extensions.d.ts", "dom.generated.d.ts"], },
        { target: "lib.webworker.d.ts", sources: ["importcore.d.ts", "extensions.d.ts", "webworker.generated.d.ts"], },
        { target: "lib.scriptHost.d.ts", sources: ["importcore.d.ts", "scriptHost.d.ts"], },
        { target: "lib.d.ts", sources: ["core.d.ts", "extensions.d.ts", "dom.generated.d.ts", "webworker.importscripts.d.ts", "scriptHost.d.ts"], },
];

var libraryTargets = librarySourceMap.map(function (f) {
    return path.join(builtLocalDirectory, f.target);
});

// Prepends the contents of prefixFile to destinationFile
function prependFile(prefixFile, destinationFile) {
    if (!fs.existsSync(prefixFile)) {
        fail(prefixFile + " does not exist!");
    }
    if (!fs.existsSync(destinationFile)) {
        fail(destinationFile + " failed to be created!");
    }
    var temp = "temptemp";
    jake.cpR(prefixFile, temp, {silent: true});
    fs.appendFileSync(temp, fs.readFileSync(destinationFile));
    fs.renameSync(temp, destinationFile);
}

// concatenate a list of sourceFiles to a destinationFile
function concatenateFiles(destinationFile, sourceFiles) {
    var temp = "temptemp";
    // Copy the first file to temp
    if (!fs.existsSync(sourceFiles[0])) {
        fail(sourceFiles[0] + " does not exist!");
    }
    jake.cpR(sourceFiles[0], temp, {silent: true});
    // append all files in sequence
    for (var i = 1; i < sourceFiles.length; i++) {
        if (!fs.existsSync(sourceFiles[i])) {
                fail(sourceFiles[i] + " does not exist!");
        }
        fs.appendFileSync(temp, fs.readFileSync(sourceFiles[i]));
    }
    // Move the file to the final destination
    fs.renameSync(temp, destinationFile);
}

var useDebugMode = false;
var host = (process.env.host || process.env.TYPESCRIPT_HOST || "node");
var compilerFilename = "tsc.js";
/* Compiles a file from a list of sources
    * @param outFile: the target file name
    * @param sources: an array of the names of the source files
    * @param prereqs: prerequisite tasks to compiling the file
    * @param prefixes: a list of files to prepend to the target file
    * @param useBuiltCompiler: true to use the built compiler, false to use the LKG
    * @param noOutFile: true to compile without using --out
    */
function compileFile(outFile, sources, prereqs, prefixes, useBuiltCompiler, noOutFile) {
    file(outFile, prereqs, function() {
        var dir = useBuiltCompiler ? builtLocalDirectory : LKGDirectory;
        var options = "-removeComments --module commonjs -noImplicitAny "; //" -propagateEnumConstants "
        
        var cmd = host + " " + dir + compilerFilename + " " + options + " ";
        if (useDebugMode) {
            cmd = cmd + " " + path.join(harnessDirectory, "external/es5compat.ts") + " " + path.join(harnessDirectory, "external/json2.ts") + " ";
        }
        cmd = cmd + sources.join(" ") + (!noOutFile ? " -out " + outFile : "");
        if (useDebugMode) {
            cmd = cmd + " -sourcemap -mapRoot file:///" + path.resolve(path.dirname(outFile));
        }
        console.log(cmd + "\n");
        var ex = jake.createExec([cmd]);
        // Add listeners for output and error
        ex.addListener("stdout", function(output) {
            process.stdout.write(output);
        });
        ex.addListener("stderr", function(error) {
            process.stderr.write(error);
        });
        ex.addListener("cmdEnd", function() {
            if (!useDebugMode && prefixes && fs.existsSync(outFile)) {
                for (var i in prefixes) {
                    prependFile(prefixes[i], outFile);
                }
            }
            complete();
        });
        ex.addListener("error", function() {
            fs.unlinkSync(outFile);
            console.log("Compilation of " + outFile + " unsuccessful");
        });
        ex.run();    
    }, {async: true});
}

// Prerequisite task for built directory and library typings
directory(builtLocalDirectory);

for (var i in libraryTargets) {
    (function (i) {
        var entry = librarySourceMap[i];
        var target = libraryTargets[i];
        var sources = [copyright].concat(entry.sources.map(function (s) {
            return path.join(libraryDirectory, s);
        }));
        file(target, [builtLocalDirectory].concat(sources), function() {
            concatenateFiles(target, sources);
        });
    })(i);
}

// Lib target to build the library files
desc("Builds the library targets");
task("lib", libraryTargets);


// Generate diagnostics
var processDiagnosticMessagesJs = path.join(scriptsDirectory, "processDiagnosticMessages.js");
var processDiagnosticMessagesTs = path.join(scriptsDirectory, "processDiagnosticMessages.ts");
var diagnosticMessagesJson = path.join(compilerDirectory, "diagnosticMessages.json");
var diagnosticInfoMapTs = path.join(compilerDirectory, "diagnosticInformationMap.generated.ts");

file(processDiagnosticMessagesTs)

// processDiagnosticMessages script
compileFile(processDiagnosticMessagesJs,
            [processDiagnosticMessagesTs],
            [processDiagnosticMessagesTs],
            [],
            false);

// The generated diagnostics map; built for the compiler and for the 'generate-diagnostics' task
file(diagnosticInfoMapTs, [processDiagnosticMessagesJs, diagnosticMessagesJson], function () {
    var cmd = "node " + processDiagnosticMessagesJs + " "  + diagnosticMessagesJson;
    console.log(cmd);
    var ex = jake.createExec([cmd]);
    // Add listeners for output and error
    ex.addListener("stdout", function(output) {
        process.stdout.write(output);
    });
    ex.addListener("stderr", function(error) {
        process.stderr.write(error);
    });
    ex.addListener("cmdEnd", function() {
        complete();
    });
    ex.run();    
}, {async: true})


desc("Generates a diagnostic file in TypeScript based on an input JSON file");
task("generate-diagnostics", [diagnosticInfoMapTs])


// Local target to build the compiler and services
var tscFile = path.join(builtLocalDirectory, compilerFilename);
compileFile(tscFile, compilerSources, [builtLocalDirectory, copyright].concat(compilerSources), [copyright], /*useBuiltCompiler:*/ false);

var servicesFile = path.join(builtLocalDirectory, "typescriptServices.js");
compileFile(servicesFile, servicesSources, [builtLocalDirectory, copyright].concat(servicesSources), [copyright], /*useBuiltCompiler:*/ true);

// Local target to build the compiler and services
desc("Builds the full compiler and services");
task("local", ["generate-diagnostics", "lib", tscFile, servicesFile]);


// Local target to build the compiler and services
desc("Emit debug mode files with sourcemaps");
task("debug", function() {
        useDebugMode = true;
});


// Set the default task to "local"
task("default", ["local"]);


// Cleans the built directory
desc("Cleans the compiler output, declare files, and tests");
task("clean", function() {
    jake.rmRf(builtDirectory);
});

// Makes a new LKG. This target does not build anything, but errors if not all the outputs are present in the built/local directory
desc("Makes a new LKG out of the built js files");
task("LKG", libraryTargets, function() {
    var expectedFiles = [tscFile, servicesFile].concat(libraryTargets);
    var missingFiles = expectedFiles.filter(function (f) {
        return !fs.existsSync(f);
    });
    if (missingFiles.length > 0) {
        fail("Cannot replace the LKG unless all built targets are present in directory " + builtLocalDirectory +
                    ". The following files are missing:\n" + missingFiles.join("\n"));
    }
    // Copy all the targets into the LKG directory
    jake.mkdirP(LKGDirectory);
    for (i in expectedFiles) {
        jake.cpR(expectedFiles[i], LKGDirectory);
    }
    //var resourceDirectories = fs.readdirSync(builtLocalResourcesDirectory).map(function(p) { return path.join(builtLocalResourcesDirectory, p); });
    //resourceDirectories.map(function(d) {
    //    jake.cpR(d, LKGResourcesDirectory);
    //});
});

// Test directory
directory(builtLocalDirectory);

// Task to build the tests infrastructure using the built compiler
var run = path.join(builtLocalDirectory, "run.js");
compileFile(run, harnessSources, [builtLocalDirectory, tscFile].concat(libraryTargets).concat(harnessSources), [], /*useBuiltCompiler:*/ true);

var localBaseline = "tests/baselines/local/";
var refBaseline = "tests/baselines/reference/";

var localRwcBaseline = "tests/baselines/rwc/local/";
var refRwcBaseline = "tests/baselines/rwc/reference/";

desc("Builds the test infrastructure using the built compiler");
task("tests", ["local", run].concat(libraryTargets));

function exec(cmd, completeHandler) {
    var ex = jake.createExec([cmd]);
    // Add listeners for output and error
    ex.addListener("stdout", function(output) {
        process.stdout.write(output);
    });
    ex.addListener("stderr", function(error) {
        process.stderr.write(error);
    });
    ex.addListener("cmdEnd", function() {
        if (completeHandler) {
            completeHandler();
        }
        complete();
    });
    ex.addListener("error", function(e, status) {
        process.stderr.write(status);
        process.stderr.write(e);
        complete();
    })
    try{
<<<<<<< HEAD
        ex.run();   
=======
        ex.run();
>>>>>>> dbf87641
    } catch(e) {
        console.log('Exception: ' + e)
    }
}

function cleanTestDirs() {
    // Clean the local baselines directory
    if (fs.existsSync(localBaseline)) {
        jake.rmRf(localBaseline);
    }

        // Clean the local Rwc baselines directory
    if (fs.existsSync(localRwcBaseline)) {
        jake.rmRf(localRwcBaseline);
    }

    jake.mkdirP(localBaseline);
}

// used to pass data from jake command line directly to run.js
function writeTestConfigFile(tests, testConfigFile) {
    console.log('Running test(s): ' + tests);
    var testConfigContents = '{\n' + '\ttest: [\'' + tests + '\']\n}';
    fs.writeFileSync('test.config', testConfigContents);
}

function deleteTemporaryProjectOutput() {
    if (fs.existsSync(localBaseline + "projectOutput/")) {
        jake.rmRf(localBaseline + "projectOutput/");
    }
}

var testTimeout = 5000;
desc("Runs the tests using the built run.js file. Syntax is jake runtests. Optional parameters 'host=', 'tests=[regex], reporter=[list|spec|json|<more>]'.");
task("runtests", ["tests", builtLocalDirectory], function() {
    cleanTestDirs();
    host = "mocha"
    tests = process.env.test || process.env.tests || process.env.t;
    var testConfigFile = 'test.config';
    if(fs.existsSync(testConfigFile)) {
        fs.unlinkSync(testConfigFile);
    }

    if(tests) {
        writeTestConfigFile(tests, testConfigFile);
    }

    if (tests && tests.toLocaleLowerCase() === "rwc") {
        testTimeout = 50000;
    }

    colors = process.env.colors || process.env.color
    colors = colors ? ' --no-colors ' : ''
    tests = tests ? ' -g ' + tests : '';
    reporter = process.env.reporter || process.env.r || 'dot';
    // timeout normally isn't necessary but Travis-CI has been timing out on compiler baselines occasionally
    // default timeout is 2sec which really should be enough, but maybe we just need a small amount longer
    var cmd = host + " -R " + reporter + tests + colors + ' -t ' + testTimeout + ' ' + run;
    console.log(cmd);
    exec(cmd, deleteTemporaryProjectOutput);
}, {async: true});

desc("Generates code coverage data via instanbul")
task("generate-code-coverage", ["tests", builtLocalDirectory], function () {
    var cmd = 'istanbul cover node_modules/mocha/bin/_mocha -- -R min -t ' + testTimeout + ' ' + run;
    console.log(cmd);
<<<<<<< HEAD
    exec(cmd);  
=======
    exec(cmd);
>>>>>>> dbf87641
}, { async: true });

// Browser tests
var nodeServerOutFile = 'tests/webTestServer.js'
var nodeServerInFile = 'tests/webTestServer.ts'
compileFile(nodeServerOutFile, [nodeServerInFile], [builtLocalDirectory, tscFile], [], true, true);

desc("Runs browserify on run.js to produce a file suitable for running tests in the browser");
task("browserify", ["tests", builtLocalDirectory, nodeServerOutFile], function() {
    var cmd = 'browserify built/local/run.js -o built/local/bundle.js';
    exec(cmd);
}, {async: true});

desc("Runs the tests using the built run.js file like 'jake runtests'. Syntax is jake runtests-browser. Additional optional parameters tests=[regex], port=, browser=[chrome|IE]");
task("runtests-browser", ["tests", "browserify", builtLocalDirectory], function() {
    cleanTestDirs();
    host = "node"
    port = process.env.port || process.env.p || '8888';
    browser = process.env.browser || process.env.b || "IE";
    tests = process.env.test || process.env.tests || process.env.t;
    var testConfigFile = 'test.config';
    if(fs.existsSync(testConfigFile)) {
        fs.unlinkSync(testConfigFile);
    }
    if(tests) {
        writeTestConfigFile(tests, testConfigFile);
    }

    tests = tests ? tests : '';
    var cmd = host + " tests/webTestServer.js " + port + " " + browser + " " + tests
    console.log(cmd);
    exec(cmd);
}, {async: true});


// Baseline Diff
desc("Diffs the compiler baselines using the diff tool specified by the %DIFF% environment variable");
task('diff', function () {
    var cmd = "%DIFF% " + refBaseline + ' ' + localBaseline;
    console.log(cmd)
    exec(cmd);
}, {async: true});

desc("Diffs the RWC baselines using the diff tool specified by the %DIFF% environment variable");
task('diff-rwc', function () {
    var cmd = "%DIFF% " + refRwcBaseline + ' ' + localRwcBaseline;
    console.log(cmd)
    exec(cmd);
}, {async: true});

desc("Builds the test sources and automation in debug mode");
task("tests-debug", ["setDebugMode", "tests"]);


// Makes the test results the new baseline
desc("Makes the most recent test results the new baseline, overwriting the old baseline");
task("baseline-accept", function(hardOrSoft) {
    if (!hardOrSoft || hardOrSoft == "hard") {
        jake.rmRf(refBaseline);
        fs.renameSync(localBaseline, refBaseline);
    }
    else if (hardOrSoft == "soft") {
        var files = jake.readdirR(localBaseline);
        for (var i in files) {
            jake.cpR(files[i], refBaseline);
        }
        jake.rmRf(path.join(refBaseline, "local"));
    }
});

desc("Makes the most recent rwc test results the new baseline, overwriting the old baseline");
task("baseline-accept-rwc", function() {
    jake.rmRf(refRwcBaseline);
    fs.renameSync(localRwcBaseline, refRwcBaseline);
});


// Webhost
var webhostPath = "tests/webhost/webtsc.ts";
var webhostJsPath = "tests/webhost/webtsc.js";
compileFile(webhostJsPath, [webhostPath], [tscFile, webhostPath].concat(libraryTargets), [], true);

desc("Builds the tsc web host");
task("webhost", [webhostJsPath], function() {
    jake.cpR(path.join(builtLocalDirectory, "lib.d.ts"), "tests/webhost/", {silent: true});
});

// Perf compiler
var perftscPath = "tests/perftsc.ts";
var perftscJsPath = "built/local/perftsc.js";
compileFile(perftscJsPath, [perftscPath], [tscFile, perftscPath, "tests/perfsys.ts"].concat(libraryTargets), [], true);
desc("Builds augmented version of the compiler for perf tests");
task("perftsc", [perftscJsPath]);

// Instrumented compiler
var loggedIOpath = harnessDirectory + 'loggedIO.ts';
var loggedIOJsPath = builtLocalDirectory + 'loggedIO.js';
file(loggedIOJsPath, [builtLocalDirectory, loggedIOpath], function() {
    var temp = builtLocalDirectory + 'temp';
    jake.mkdirP(temp);
    var options = "--outdir " + temp + ' ' + loggedIOpath;
    var cmd = host + " " + LKGDirectory + compilerFilename + " " + options + " ";
    console.log(cmd + "\n");
    var ex = jake.createExec([cmd]);
    ex.addListener("cmdEnd", function() {
        fs.renameSync(temp + '/harness/loggedIO.js', loggedIOJsPath);
        jake.rmRf(temp);
        complete();
    });
    ex.run();    
}, {async: true});

var instrumenterPath = harnessDirectory + 'instrumenter.ts';
var instrumenterJsPath = builtLocalDirectory + 'instrumenter.js';
compileFile(instrumenterJsPath, [instrumenterPath], [tscFile, instrumenterPath], [], true);

desc("Builds an instrumented tsc.js");
task('tsc-instrumented', [loggedIOJsPath, instrumenterJsPath, tscFile], function() {
    var cmd = host + ' ' + instrumenterJsPath + ' record iocapture ' + builtLocalDirectory + compilerFilename;
    console.log(cmd);
    var ex = jake.createExec([cmd]);
    ex.addListener("cmdEnd", function() {
        complete();
    });
    ex.run();
}, { async: true });
<|MERGE_RESOLUTION|>--- conflicted
+++ resolved
@@ -1,521 +1,513 @@
-// This file contains the build logic for the public repo
-
-var fs = require("fs");
-var path = require("path");
-
-// Variables
-var compilerDirectory = "src/compiler/";
-var servicesDirectory = "src/services/";
-var harnessDirectory = "src/harness/";
-var libraryDirectory = "src/lib/";
-var scriptsDirectory = "scripts/";
-
-var builtDirectory = "built/";
-var builtLocalDirectory = "built/local/";
-var LKGDirectory = "bin/";
-
-var copyright = "CopyrightNotice.txt";
-var thirdParty = "ThirdPartyNoticeText.txt";
-
-// add node_modules to path so we don't need global modules, prefer the modules by adding them first
-var nodeModulesPathPrefix = path.resolve("./node_modules/.bin/") + path.delimiter;
-if (process.env.path !== undefined) {
-   process.env.path = nodeModulesPathPrefix + process.env.path;
-} else if (process.env.PATH !== undefined) {
-   process.env.PATH = nodeModulesPathPrefix + process.env.PATH;
-}
-
-var compilerSources = [
-    "core.ts",
-    "sys.ts",
-    "types.ts",
-    "scanner.ts",
-    "parser.ts",
-    "binder.ts",
-    "checker.ts",
-    "emitter.ts",
-    "commandLineParser.ts",
-    "tsc.ts",
-    "diagnosticInformationMap.generated.ts"
-].map(function (f) {
-    return path.join(compilerDirectory, f);
-});
-
-var servicesSources = [
-    "core.ts",
-    "types.ts",
-    "scanner.ts",
-    "parser.ts",
-    "binder.ts",
-    "checker.ts",
-    "emitter.ts"
-].map(function (f) {
-    return path.join(compilerDirectory, f);
-}).concat([
-    "services.ts",
-    "shims.ts",
-].map(function (f) {
-    return path.join(servicesDirectory, f);
-}));
-
-var harnessSources = [
-    "harness.ts",
-    "sourceMapRecorder.ts",
-    "harnessLanguageService.ts",
-    "fourslash.ts",
-    "runnerbase.ts",
-    "compilerRunner.ts",
-    "typeWriter.ts",
-    "fourslashRunner.ts",
-    "projectsRunner.ts",
-    "unittestrunner.ts",
-    "loggedIO.ts",
-    "rwcRunner.ts",
-    "runner.ts"
-].map(function (f) {
-    return path.join(harnessDirectory, f);
-});
-
-var librarySourceMap = [
-        { target: "lib.core.d.ts", sources: ["core.d.ts"] },
-        { target: "lib.dom.d.ts", sources: ["importcore.d.ts", "extensions.d.ts", "dom.generated.d.ts"], },
-        { target: "lib.webworker.d.ts", sources: ["importcore.d.ts", "extensions.d.ts", "webworker.generated.d.ts"], },
-        { target: "lib.scriptHost.d.ts", sources: ["importcore.d.ts", "scriptHost.d.ts"], },
-        { target: "lib.d.ts", sources: ["core.d.ts", "extensions.d.ts", "dom.generated.d.ts", "webworker.importscripts.d.ts", "scriptHost.d.ts"], },
-];
-
-var libraryTargets = librarySourceMap.map(function (f) {
-    return path.join(builtLocalDirectory, f.target);
-});
-
-// Prepends the contents of prefixFile to destinationFile
-function prependFile(prefixFile, destinationFile) {
-    if (!fs.existsSync(prefixFile)) {
-        fail(prefixFile + " does not exist!");
-    }
-    if (!fs.existsSync(destinationFile)) {
-        fail(destinationFile + " failed to be created!");
-    }
-    var temp = "temptemp";
-    jake.cpR(prefixFile, temp, {silent: true});
-    fs.appendFileSync(temp, fs.readFileSync(destinationFile));
-    fs.renameSync(temp, destinationFile);
-}
-
-// concatenate a list of sourceFiles to a destinationFile
-function concatenateFiles(destinationFile, sourceFiles) {
-    var temp = "temptemp";
-    // Copy the first file to temp
-    if (!fs.existsSync(sourceFiles[0])) {
-        fail(sourceFiles[0] + " does not exist!");
-    }
-    jake.cpR(sourceFiles[0], temp, {silent: true});
-    // append all files in sequence
-    for (var i = 1; i < sourceFiles.length; i++) {
-        if (!fs.existsSync(sourceFiles[i])) {
-                fail(sourceFiles[i] + " does not exist!");
-        }
-        fs.appendFileSync(temp, fs.readFileSync(sourceFiles[i]));
-    }
-    // Move the file to the final destination
-    fs.renameSync(temp, destinationFile);
-}
-
-var useDebugMode = false;
-var host = (process.env.host || process.env.TYPESCRIPT_HOST || "node");
-var compilerFilename = "tsc.js";
-/* Compiles a file from a list of sources
-    * @param outFile: the target file name
-    * @param sources: an array of the names of the source files
-    * @param prereqs: prerequisite tasks to compiling the file
-    * @param prefixes: a list of files to prepend to the target file
-    * @param useBuiltCompiler: true to use the built compiler, false to use the LKG
-    * @param noOutFile: true to compile without using --out
-    */
-function compileFile(outFile, sources, prereqs, prefixes, useBuiltCompiler, noOutFile) {
-    file(outFile, prereqs, function() {
-        var dir = useBuiltCompiler ? builtLocalDirectory : LKGDirectory;
-        var options = "-removeComments --module commonjs -noImplicitAny "; //" -propagateEnumConstants "
-        
-        var cmd = host + " " + dir + compilerFilename + " " + options + " ";
-        if (useDebugMode) {
-            cmd = cmd + " " + path.join(harnessDirectory, "external/es5compat.ts") + " " + path.join(harnessDirectory, "external/json2.ts") + " ";
-        }
-        cmd = cmd + sources.join(" ") + (!noOutFile ? " -out " + outFile : "");
-        if (useDebugMode) {
-            cmd = cmd + " -sourcemap -mapRoot file:///" + path.resolve(path.dirname(outFile));
-        }
-        console.log(cmd + "\n");
-        var ex = jake.createExec([cmd]);
-        // Add listeners for output and error
-        ex.addListener("stdout", function(output) {
-            process.stdout.write(output);
-        });
-        ex.addListener("stderr", function(error) {
-            process.stderr.write(error);
-        });
-        ex.addListener("cmdEnd", function() {
-            if (!useDebugMode && prefixes && fs.existsSync(outFile)) {
-                for (var i in prefixes) {
-                    prependFile(prefixes[i], outFile);
-                }
-            }
-            complete();
-        });
-        ex.addListener("error", function() {
-            fs.unlinkSync(outFile);
-            console.log("Compilation of " + outFile + " unsuccessful");
-        });
-        ex.run();    
-    }, {async: true});
-}
-
-// Prerequisite task for built directory and library typings
-directory(builtLocalDirectory);
-
-for (var i in libraryTargets) {
-    (function (i) {
-        var entry = librarySourceMap[i];
-        var target = libraryTargets[i];
-        var sources = [copyright].concat(entry.sources.map(function (s) {
-            return path.join(libraryDirectory, s);
-        }));
-        file(target, [builtLocalDirectory].concat(sources), function() {
-            concatenateFiles(target, sources);
-        });
-    })(i);
-}
-
-// Lib target to build the library files
-desc("Builds the library targets");
-task("lib", libraryTargets);
-
-
-// Generate diagnostics
-var processDiagnosticMessagesJs = path.join(scriptsDirectory, "processDiagnosticMessages.js");
-var processDiagnosticMessagesTs = path.join(scriptsDirectory, "processDiagnosticMessages.ts");
-var diagnosticMessagesJson = path.join(compilerDirectory, "diagnosticMessages.json");
-var diagnosticInfoMapTs = path.join(compilerDirectory, "diagnosticInformationMap.generated.ts");
-
-file(processDiagnosticMessagesTs)
-
-// processDiagnosticMessages script
-compileFile(processDiagnosticMessagesJs,
-            [processDiagnosticMessagesTs],
-            [processDiagnosticMessagesTs],
-            [],
-            false);
-
-// The generated diagnostics map; built for the compiler and for the 'generate-diagnostics' task
-file(diagnosticInfoMapTs, [processDiagnosticMessagesJs, diagnosticMessagesJson], function () {
-    var cmd = "node " + processDiagnosticMessagesJs + " "  + diagnosticMessagesJson;
-    console.log(cmd);
-    var ex = jake.createExec([cmd]);
-    // Add listeners for output and error
-    ex.addListener("stdout", function(output) {
-        process.stdout.write(output);
-    });
-    ex.addListener("stderr", function(error) {
-        process.stderr.write(error);
-    });
-    ex.addListener("cmdEnd", function() {
-        complete();
-    });
-    ex.run();    
-}, {async: true})
-
-
-desc("Generates a diagnostic file in TypeScript based on an input JSON file");
-task("generate-diagnostics", [diagnosticInfoMapTs])
-
-
-// Local target to build the compiler and services
-var tscFile = path.join(builtLocalDirectory, compilerFilename);
-compileFile(tscFile, compilerSources, [builtLocalDirectory, copyright].concat(compilerSources), [copyright], /*useBuiltCompiler:*/ false);
-
-var servicesFile = path.join(builtLocalDirectory, "typescriptServices.js");
-compileFile(servicesFile, servicesSources, [builtLocalDirectory, copyright].concat(servicesSources), [copyright], /*useBuiltCompiler:*/ true);
-
-// Local target to build the compiler and services
-desc("Builds the full compiler and services");
-task("local", ["generate-diagnostics", "lib", tscFile, servicesFile]);
-
-
-// Local target to build the compiler and services
-desc("Emit debug mode files with sourcemaps");
-task("debug", function() {
-        useDebugMode = true;
-});
-
-
-// Set the default task to "local"
-task("default", ["local"]);
-
-
-// Cleans the built directory
-desc("Cleans the compiler output, declare files, and tests");
-task("clean", function() {
-    jake.rmRf(builtDirectory);
-});
-
-// Makes a new LKG. This target does not build anything, but errors if not all the outputs are present in the built/local directory
-desc("Makes a new LKG out of the built js files");
-task("LKG", libraryTargets, function() {
-    var expectedFiles = [tscFile, servicesFile].concat(libraryTargets);
-    var missingFiles = expectedFiles.filter(function (f) {
-        return !fs.existsSync(f);
-    });
-    if (missingFiles.length > 0) {
-        fail("Cannot replace the LKG unless all built targets are present in directory " + builtLocalDirectory +
-                    ". The following files are missing:\n" + missingFiles.join("\n"));
-    }
-    // Copy all the targets into the LKG directory
-    jake.mkdirP(LKGDirectory);
-    for (i in expectedFiles) {
-        jake.cpR(expectedFiles[i], LKGDirectory);
-    }
-    //var resourceDirectories = fs.readdirSync(builtLocalResourcesDirectory).map(function(p) { return path.join(builtLocalResourcesDirectory, p); });
-    //resourceDirectories.map(function(d) {
-    //    jake.cpR(d, LKGResourcesDirectory);
-    //});
-});
-
-// Test directory
-directory(builtLocalDirectory);
-
-// Task to build the tests infrastructure using the built compiler
-var run = path.join(builtLocalDirectory, "run.js");
-compileFile(run, harnessSources, [builtLocalDirectory, tscFile].concat(libraryTargets).concat(harnessSources), [], /*useBuiltCompiler:*/ true);
-
-var localBaseline = "tests/baselines/local/";
-var refBaseline = "tests/baselines/reference/";
-
-var localRwcBaseline = "tests/baselines/rwc/local/";
-var refRwcBaseline = "tests/baselines/rwc/reference/";
-
-desc("Builds the test infrastructure using the built compiler");
-task("tests", ["local", run].concat(libraryTargets));
-
-function exec(cmd, completeHandler) {
-    var ex = jake.createExec([cmd]);
-    // Add listeners for output and error
-    ex.addListener("stdout", function(output) {
-        process.stdout.write(output);
-    });
-    ex.addListener("stderr", function(error) {
-        process.stderr.write(error);
-    });
-    ex.addListener("cmdEnd", function() {
-        if (completeHandler) {
-            completeHandler();
-        }
-        complete();
-    });
-    ex.addListener("error", function(e, status) {
-        process.stderr.write(status);
-        process.stderr.write(e);
-        complete();
-    })
-    try{
-<<<<<<< HEAD
-        ex.run();   
-=======
-        ex.run();
->>>>>>> dbf87641
-    } catch(e) {
-        console.log('Exception: ' + e)
-    }
-}
-
-function cleanTestDirs() {
-    // Clean the local baselines directory
-    if (fs.existsSync(localBaseline)) {
-        jake.rmRf(localBaseline);
-    }
-
-        // Clean the local Rwc baselines directory
-    if (fs.existsSync(localRwcBaseline)) {
-        jake.rmRf(localRwcBaseline);
-    }
-
-    jake.mkdirP(localBaseline);
-}
-
-// used to pass data from jake command line directly to run.js
-function writeTestConfigFile(tests, testConfigFile) {
-    console.log('Running test(s): ' + tests);
-    var testConfigContents = '{\n' + '\ttest: [\'' + tests + '\']\n}';
-    fs.writeFileSync('test.config', testConfigContents);
-}
-
-function deleteTemporaryProjectOutput() {
-    if (fs.existsSync(localBaseline + "projectOutput/")) {
-        jake.rmRf(localBaseline + "projectOutput/");
-    }
-}
-
-var testTimeout = 5000;
-desc("Runs the tests using the built run.js file. Syntax is jake runtests. Optional parameters 'host=', 'tests=[regex], reporter=[list|spec|json|<more>]'.");
-task("runtests", ["tests", builtLocalDirectory], function() {
-    cleanTestDirs();
-    host = "mocha"
-    tests = process.env.test || process.env.tests || process.env.t;
-    var testConfigFile = 'test.config';
-    if(fs.existsSync(testConfigFile)) {
-        fs.unlinkSync(testConfigFile);
-    }
-
-    if(tests) {
-        writeTestConfigFile(tests, testConfigFile);
-    }
-
-    if (tests && tests.toLocaleLowerCase() === "rwc") {
-        testTimeout = 50000;
-    }
-
-    colors = process.env.colors || process.env.color
-    colors = colors ? ' --no-colors ' : ''
-    tests = tests ? ' -g ' + tests : '';
-    reporter = process.env.reporter || process.env.r || 'dot';
-    // timeout normally isn't necessary but Travis-CI has been timing out on compiler baselines occasionally
-    // default timeout is 2sec which really should be enough, but maybe we just need a small amount longer
-    var cmd = host + " -R " + reporter + tests + colors + ' -t ' + testTimeout + ' ' + run;
-    console.log(cmd);
-    exec(cmd, deleteTemporaryProjectOutput);
-}, {async: true});
-
-desc("Generates code coverage data via instanbul")
-task("generate-code-coverage", ["tests", builtLocalDirectory], function () {
-    var cmd = 'istanbul cover node_modules/mocha/bin/_mocha -- -R min -t ' + testTimeout + ' ' + run;
-    console.log(cmd);
-<<<<<<< HEAD
-    exec(cmd);  
-=======
-    exec(cmd);
->>>>>>> dbf87641
-}, { async: true });
-
-// Browser tests
-var nodeServerOutFile = 'tests/webTestServer.js'
-var nodeServerInFile = 'tests/webTestServer.ts'
-compileFile(nodeServerOutFile, [nodeServerInFile], [builtLocalDirectory, tscFile], [], true, true);
-
-desc("Runs browserify on run.js to produce a file suitable for running tests in the browser");
-task("browserify", ["tests", builtLocalDirectory, nodeServerOutFile], function() {
-    var cmd = 'browserify built/local/run.js -o built/local/bundle.js';
-    exec(cmd);
-}, {async: true});
-
-desc("Runs the tests using the built run.js file like 'jake runtests'. Syntax is jake runtests-browser. Additional optional parameters tests=[regex], port=, browser=[chrome|IE]");
-task("runtests-browser", ["tests", "browserify", builtLocalDirectory], function() {
-    cleanTestDirs();
-    host = "node"
-    port = process.env.port || process.env.p || '8888';
-    browser = process.env.browser || process.env.b || "IE";
-    tests = process.env.test || process.env.tests || process.env.t;
-    var testConfigFile = 'test.config';
-    if(fs.existsSync(testConfigFile)) {
-        fs.unlinkSync(testConfigFile);
-    }
-    if(tests) {
-        writeTestConfigFile(tests, testConfigFile);
-    }
-
-    tests = tests ? tests : '';
-    var cmd = host + " tests/webTestServer.js " + port + " " + browser + " " + tests
-    console.log(cmd);
-    exec(cmd);
-}, {async: true});
-
-
-// Baseline Diff
-desc("Diffs the compiler baselines using the diff tool specified by the %DIFF% environment variable");
-task('diff', function () {
-    var cmd = "%DIFF% " + refBaseline + ' ' + localBaseline;
-    console.log(cmd)
-    exec(cmd);
-}, {async: true});
-
-desc("Diffs the RWC baselines using the diff tool specified by the %DIFF% environment variable");
-task('diff-rwc', function () {
-    var cmd = "%DIFF% " + refRwcBaseline + ' ' + localRwcBaseline;
-    console.log(cmd)
-    exec(cmd);
-}, {async: true});
-
-desc("Builds the test sources and automation in debug mode");
-task("tests-debug", ["setDebugMode", "tests"]);
-
-
-// Makes the test results the new baseline
-desc("Makes the most recent test results the new baseline, overwriting the old baseline");
-task("baseline-accept", function(hardOrSoft) {
-    if (!hardOrSoft || hardOrSoft == "hard") {
-        jake.rmRf(refBaseline);
-        fs.renameSync(localBaseline, refBaseline);
-    }
-    else if (hardOrSoft == "soft") {
-        var files = jake.readdirR(localBaseline);
-        for (var i in files) {
-            jake.cpR(files[i], refBaseline);
-        }
-        jake.rmRf(path.join(refBaseline, "local"));
-    }
-});
-
-desc("Makes the most recent rwc test results the new baseline, overwriting the old baseline");
-task("baseline-accept-rwc", function() {
-    jake.rmRf(refRwcBaseline);
-    fs.renameSync(localRwcBaseline, refRwcBaseline);
-});
-
-
-// Webhost
-var webhostPath = "tests/webhost/webtsc.ts";
-var webhostJsPath = "tests/webhost/webtsc.js";
-compileFile(webhostJsPath, [webhostPath], [tscFile, webhostPath].concat(libraryTargets), [], true);
-
-desc("Builds the tsc web host");
-task("webhost", [webhostJsPath], function() {
-    jake.cpR(path.join(builtLocalDirectory, "lib.d.ts"), "tests/webhost/", {silent: true});
-});
-
-// Perf compiler
-var perftscPath = "tests/perftsc.ts";
-var perftscJsPath = "built/local/perftsc.js";
-compileFile(perftscJsPath, [perftscPath], [tscFile, perftscPath, "tests/perfsys.ts"].concat(libraryTargets), [], true);
-desc("Builds augmented version of the compiler for perf tests");
-task("perftsc", [perftscJsPath]);
-
-// Instrumented compiler
-var loggedIOpath = harnessDirectory + 'loggedIO.ts';
-var loggedIOJsPath = builtLocalDirectory + 'loggedIO.js';
-file(loggedIOJsPath, [builtLocalDirectory, loggedIOpath], function() {
-    var temp = builtLocalDirectory + 'temp';
-    jake.mkdirP(temp);
-    var options = "--outdir " + temp + ' ' + loggedIOpath;
-    var cmd = host + " " + LKGDirectory + compilerFilename + " " + options + " ";
-    console.log(cmd + "\n");
-    var ex = jake.createExec([cmd]);
-    ex.addListener("cmdEnd", function() {
-        fs.renameSync(temp + '/harness/loggedIO.js', loggedIOJsPath);
-        jake.rmRf(temp);
-        complete();
-    });
-    ex.run();    
-}, {async: true});
-
-var instrumenterPath = harnessDirectory + 'instrumenter.ts';
-var instrumenterJsPath = builtLocalDirectory + 'instrumenter.js';
-compileFile(instrumenterJsPath, [instrumenterPath], [tscFile, instrumenterPath], [], true);
-
-desc("Builds an instrumented tsc.js");
-task('tsc-instrumented', [loggedIOJsPath, instrumenterJsPath, tscFile], function() {
-    var cmd = host + ' ' + instrumenterJsPath + ' record iocapture ' + builtLocalDirectory + compilerFilename;
-    console.log(cmd);
-    var ex = jake.createExec([cmd]);
-    ex.addListener("cmdEnd", function() {
-        complete();
-    });
-    ex.run();
-}, { async: true });
+// This file contains the build logic for the public repo
+
+var fs = require("fs");
+var path = require("path");
+
+// Variables
+var compilerDirectory = "src/compiler/";
+var servicesDirectory = "src/services/";
+var harnessDirectory = "src/harness/";
+var libraryDirectory = "src/lib/";
+var scriptsDirectory = "scripts/";
+
+var builtDirectory = "built/";
+var builtLocalDirectory = "built/local/";
+var LKGDirectory = "bin/";
+
+var copyright = "CopyrightNotice.txt";
+var thirdParty = "ThirdPartyNoticeText.txt";
+
+// add node_modules to path so we don't need global modules, prefer the modules by adding them first
+var nodeModulesPathPrefix = path.resolve("./node_modules/.bin/") + path.delimiter;
+if (process.env.path !== undefined) {
+   process.env.path = nodeModulesPathPrefix + process.env.path;
+} else if (process.env.PATH !== undefined) {
+   process.env.PATH = nodeModulesPathPrefix + process.env.PATH;
+}
+
+var compilerSources = [
+    "core.ts",
+    "sys.ts",
+    "types.ts",
+    "scanner.ts",
+    "parser.ts",
+    "binder.ts",
+    "checker.ts",
+    "emitter.ts",
+    "commandLineParser.ts",
+    "tsc.ts",
+    "diagnosticInformationMap.generated.ts"
+].map(function (f) {
+    return path.join(compilerDirectory, f);
+});
+
+var servicesSources = [
+    "core.ts",
+    "types.ts",
+    "scanner.ts",
+    "parser.ts",
+    "binder.ts",
+    "checker.ts",
+    "emitter.ts"
+].map(function (f) {
+    return path.join(compilerDirectory, f);
+}).concat([
+    "services.ts",
+    "shims.ts",
+].map(function (f) {
+    return path.join(servicesDirectory, f);
+}));
+
+var harnessSources = [
+    "harness.ts",
+    "sourceMapRecorder.ts",
+    "harnessLanguageService.ts",
+    "fourslash.ts",
+    "runnerbase.ts",
+    "compilerRunner.ts",
+    "typeWriter.ts",
+    "fourslashRunner.ts",
+    "projectsRunner.ts",
+    "unittestrunner.ts",
+    "loggedIO.ts",
+    "rwcRunner.ts",
+    "runner.ts"
+].map(function (f) {
+    return path.join(harnessDirectory, f);
+});
+
+var librarySourceMap = [
+        { target: "lib.core.d.ts", sources: ["core.d.ts"] },
+        { target: "lib.dom.d.ts", sources: ["importcore.d.ts", "extensions.d.ts", "dom.generated.d.ts"], },
+        { target: "lib.webworker.d.ts", sources: ["importcore.d.ts", "extensions.d.ts", "webworker.generated.d.ts"], },
+        { target: "lib.scriptHost.d.ts", sources: ["importcore.d.ts", "scriptHost.d.ts"], },
+        { target: "lib.d.ts", sources: ["core.d.ts", "extensions.d.ts", "dom.generated.d.ts", "webworker.importscripts.d.ts", "scriptHost.d.ts"], },
+];
+
+var libraryTargets = librarySourceMap.map(function (f) {
+    return path.join(builtLocalDirectory, f.target);
+});
+
+// Prepends the contents of prefixFile to destinationFile
+function prependFile(prefixFile, destinationFile) {
+    if (!fs.existsSync(prefixFile)) {
+        fail(prefixFile + " does not exist!");
+    }
+    if (!fs.existsSync(destinationFile)) {
+        fail(destinationFile + " failed to be created!");
+    }
+    var temp = "temptemp";
+    jake.cpR(prefixFile, temp, {silent: true});
+    fs.appendFileSync(temp, fs.readFileSync(destinationFile));
+    fs.renameSync(temp, destinationFile);
+}
+
+// concatenate a list of sourceFiles to a destinationFile
+function concatenateFiles(destinationFile, sourceFiles) {
+    var temp = "temptemp";
+    // Copy the first file to temp
+    if (!fs.existsSync(sourceFiles[0])) {
+        fail(sourceFiles[0] + " does not exist!");
+    }
+    jake.cpR(sourceFiles[0], temp, {silent: true});
+    // append all files in sequence
+    for (var i = 1; i < sourceFiles.length; i++) {
+        if (!fs.existsSync(sourceFiles[i])) {
+                fail(sourceFiles[i] + " does not exist!");
+        }
+        fs.appendFileSync(temp, fs.readFileSync(sourceFiles[i]));
+    }
+    // Move the file to the final destination
+    fs.renameSync(temp, destinationFile);
+}
+
+var useDebugMode = false;
+var host = (process.env.host || process.env.TYPESCRIPT_HOST || "node");
+var compilerFilename = "tsc.js";
+/* Compiles a file from a list of sources
+    * @param outFile: the target file name
+    * @param sources: an array of the names of the source files
+    * @param prereqs: prerequisite tasks to compiling the file
+    * @param prefixes: a list of files to prepend to the target file
+    * @param useBuiltCompiler: true to use the built compiler, false to use the LKG
+    * @param noOutFile: true to compile without using --out
+    */
+function compileFile(outFile, sources, prereqs, prefixes, useBuiltCompiler, noOutFile) {
+    file(outFile, prereqs, function() {
+        var dir = useBuiltCompiler ? builtLocalDirectory : LKGDirectory;
+        var options = "-removeComments --module commonjs -noImplicitAny "; //" -propagateEnumConstants "
+        
+        var cmd = host + " " + dir + compilerFilename + " " + options + " ";
+        if (useDebugMode) {
+            cmd = cmd + " " + path.join(harnessDirectory, "external/es5compat.ts") + " " + path.join(harnessDirectory, "external/json2.ts") + " ";
+        }
+        cmd = cmd + sources.join(" ") + (!noOutFile ? " -out " + outFile : "");
+        if (useDebugMode) {
+            cmd = cmd + " -sourcemap -mapRoot file:///" + path.resolve(path.dirname(outFile));
+        }
+        console.log(cmd + "\n");
+        var ex = jake.createExec([cmd]);
+        // Add listeners for output and error
+        ex.addListener("stdout", function(output) {
+            process.stdout.write(output);
+        });
+        ex.addListener("stderr", function(error) {
+            process.stderr.write(error);
+        });
+        ex.addListener("cmdEnd", function() {
+            if (!useDebugMode && prefixes && fs.existsSync(outFile)) {
+                for (var i in prefixes) {
+                    prependFile(prefixes[i], outFile);
+                }
+            }
+            complete();
+        });
+        ex.addListener("error", function() {
+            fs.unlinkSync(outFile);
+            console.log("Compilation of " + outFile + " unsuccessful");
+        });
+        ex.run();    
+    }, {async: true});
+}
+
+// Prerequisite task for built directory and library typings
+directory(builtLocalDirectory);
+
+for (var i in libraryTargets) {
+    (function (i) {
+        var entry = librarySourceMap[i];
+        var target = libraryTargets[i];
+        var sources = [copyright].concat(entry.sources.map(function (s) {
+            return path.join(libraryDirectory, s);
+        }));
+        file(target, [builtLocalDirectory].concat(sources), function() {
+            concatenateFiles(target, sources);
+        });
+    })(i);
+}
+
+// Lib target to build the library files
+desc("Builds the library targets");
+task("lib", libraryTargets);
+
+
+// Generate diagnostics
+var processDiagnosticMessagesJs = path.join(scriptsDirectory, "processDiagnosticMessages.js");
+var processDiagnosticMessagesTs = path.join(scriptsDirectory, "processDiagnosticMessages.ts");
+var diagnosticMessagesJson = path.join(compilerDirectory, "diagnosticMessages.json");
+var diagnosticInfoMapTs = path.join(compilerDirectory, "diagnosticInformationMap.generated.ts");
+
+file(processDiagnosticMessagesTs)
+
+// processDiagnosticMessages script
+compileFile(processDiagnosticMessagesJs,
+            [processDiagnosticMessagesTs],
+            [processDiagnosticMessagesTs],
+            [],
+            false);
+
+// The generated diagnostics map; built for the compiler and for the 'generate-diagnostics' task
+file(diagnosticInfoMapTs, [processDiagnosticMessagesJs, diagnosticMessagesJson], function () {
+    var cmd = "node " + processDiagnosticMessagesJs + " "  + diagnosticMessagesJson;
+    console.log(cmd);
+    var ex = jake.createExec([cmd]);
+    // Add listeners for output and error
+    ex.addListener("stdout", function(output) {
+        process.stdout.write(output);
+    });
+    ex.addListener("stderr", function(error) {
+        process.stderr.write(error);
+    });
+    ex.addListener("cmdEnd", function() {
+        complete();
+    });
+    ex.run();    
+}, {async: true})
+
+
+desc("Generates a diagnostic file in TypeScript based on an input JSON file");
+task("generate-diagnostics", [diagnosticInfoMapTs])
+
+
+// Local target to build the compiler and services
+var tscFile = path.join(builtLocalDirectory, compilerFilename);
+compileFile(tscFile, compilerSources, [builtLocalDirectory, copyright].concat(compilerSources), [copyright], /*useBuiltCompiler:*/ false);
+
+var servicesFile = path.join(builtLocalDirectory, "typescriptServices.js");
+compileFile(servicesFile, servicesSources, [builtLocalDirectory, copyright].concat(servicesSources), [copyright], /*useBuiltCompiler:*/ true);
+
+// Local target to build the compiler and services
+desc("Builds the full compiler and services");
+task("local", ["generate-diagnostics", "lib", tscFile, servicesFile]);
+
+
+// Local target to build the compiler and services
+desc("Emit debug mode files with sourcemaps");
+task("debug", function() {
+        useDebugMode = true;
+});
+
+
+// Set the default task to "local"
+task("default", ["local"]);
+
+
+// Cleans the built directory
+desc("Cleans the compiler output, declare files, and tests");
+task("clean", function() {
+    jake.rmRf(builtDirectory);
+});
+
+// Makes a new LKG. This target does not build anything, but errors if not all the outputs are present in the built/local directory
+desc("Makes a new LKG out of the built js files");
+task("LKG", libraryTargets, function() {
+    var expectedFiles = [tscFile, servicesFile].concat(libraryTargets);
+    var missingFiles = expectedFiles.filter(function (f) {
+        return !fs.existsSync(f);
+    });
+    if (missingFiles.length > 0) {
+        fail("Cannot replace the LKG unless all built targets are present in directory " + builtLocalDirectory +
+                    ". The following files are missing:\n" + missingFiles.join("\n"));
+    }
+    // Copy all the targets into the LKG directory
+    jake.mkdirP(LKGDirectory);
+    for (i in expectedFiles) {
+        jake.cpR(expectedFiles[i], LKGDirectory);
+    }
+    //var resourceDirectories = fs.readdirSync(builtLocalResourcesDirectory).map(function(p) { return path.join(builtLocalResourcesDirectory, p); });
+    //resourceDirectories.map(function(d) {
+    //    jake.cpR(d, LKGResourcesDirectory);
+    //});
+});
+
+// Test directory
+directory(builtLocalDirectory);
+
+// Task to build the tests infrastructure using the built compiler
+var run = path.join(builtLocalDirectory, "run.js");
+compileFile(run, harnessSources, [builtLocalDirectory, tscFile].concat(libraryTargets).concat(harnessSources), [], /*useBuiltCompiler:*/ true);
+
+var localBaseline = "tests/baselines/local/";
+var refBaseline = "tests/baselines/reference/";
+
+var localRwcBaseline = "tests/baselines/rwc/local/";
+var refRwcBaseline = "tests/baselines/rwc/reference/";
+
+desc("Builds the test infrastructure using the built compiler");
+task("tests", ["local", run].concat(libraryTargets));
+
+function exec(cmd, completeHandler) {
+    var ex = jake.createExec([cmd]);
+    // Add listeners for output and error
+    ex.addListener("stdout", function(output) {
+        process.stdout.write(output);
+    });
+    ex.addListener("stderr", function(error) {
+        process.stderr.write(error);
+    });
+    ex.addListener("cmdEnd", function() {
+        if (completeHandler) {
+            completeHandler();
+        }
+        complete();
+    });
+    ex.addListener("error", function(e, status) {
+        process.stderr.write(status);
+        process.stderr.write(e);
+        complete();
+    })
+    try{
+        ex.run();
+    } catch(e) {
+        console.log('Exception: ' + e)
+    }
+}
+
+function cleanTestDirs() {
+    // Clean the local baselines directory
+    if (fs.existsSync(localBaseline)) {
+        jake.rmRf(localBaseline);
+    }
+
+        // Clean the local Rwc baselines directory
+    if (fs.existsSync(localRwcBaseline)) {
+        jake.rmRf(localRwcBaseline);
+    }
+
+    jake.mkdirP(localBaseline);
+}
+
+// used to pass data from jake command line directly to run.js
+function writeTestConfigFile(tests, testConfigFile) {
+    console.log('Running test(s): ' + tests);
+    var testConfigContents = '{\n' + '\ttest: [\'' + tests + '\']\n}';
+    fs.writeFileSync('test.config', testConfigContents);
+}
+
+function deleteTemporaryProjectOutput() {
+    if (fs.existsSync(localBaseline + "projectOutput/")) {
+        jake.rmRf(localBaseline + "projectOutput/");
+    }
+}
+
+var testTimeout = 5000;
+desc("Runs the tests using the built run.js file. Syntax is jake runtests. Optional parameters 'host=', 'tests=[regex], reporter=[list|spec|json|<more>]'.");
+task("runtests", ["tests", builtLocalDirectory], function() {
+    cleanTestDirs();
+    host = "mocha"
+    tests = process.env.test || process.env.tests || process.env.t;
+    var testConfigFile = 'test.config';
+    if(fs.existsSync(testConfigFile)) {
+        fs.unlinkSync(testConfigFile);
+    }
+
+    if(tests) {
+        writeTestConfigFile(tests, testConfigFile);
+    }
+
+    if (tests && tests.toLocaleLowerCase() === "rwc") {
+        testTimeout = 50000;
+    }
+
+    colors = process.env.colors || process.env.color
+    colors = colors ? ' --no-colors ' : ''
+    tests = tests ? ' -g ' + tests : '';
+    reporter = process.env.reporter || process.env.r || 'dot';
+    // timeout normally isn't necessary but Travis-CI has been timing out on compiler baselines occasionally
+    // default timeout is 2sec which really should be enough, but maybe we just need a small amount longer
+    var cmd = host + " -R " + reporter + tests + colors + ' -t ' + testTimeout + ' ' + run;
+    console.log(cmd);
+    exec(cmd, deleteTemporaryProjectOutput);
+}, {async: true});
+
+desc("Generates code coverage data via instanbul")
+task("generate-code-coverage", ["tests", builtLocalDirectory], function () {
+    var cmd = 'istanbul cover node_modules/mocha/bin/_mocha -- -R min -t ' + testTimeout + ' ' + run;
+    console.log(cmd);
+    exec(cmd);
+}, { async: true });
+
+// Browser tests
+var nodeServerOutFile = 'tests/webTestServer.js'
+var nodeServerInFile = 'tests/webTestServer.ts'
+compileFile(nodeServerOutFile, [nodeServerInFile], [builtLocalDirectory, tscFile], [], true, true);
+
+desc("Runs browserify on run.js to produce a file suitable for running tests in the browser");
+task("browserify", ["tests", builtLocalDirectory, nodeServerOutFile], function() {
+    var cmd = 'browserify built/local/run.js -o built/local/bundle.js';
+    exec(cmd);
+}, {async: true});
+
+desc("Runs the tests using the built run.js file like 'jake runtests'. Syntax is jake runtests-browser. Additional optional parameters tests=[regex], port=, browser=[chrome|IE]");
+task("runtests-browser", ["tests", "browserify", builtLocalDirectory], function() {
+    cleanTestDirs();
+    host = "node"
+    port = process.env.port || process.env.p || '8888';
+    browser = process.env.browser || process.env.b || "IE";
+    tests = process.env.test || process.env.tests || process.env.t;
+    var testConfigFile = 'test.config';
+    if(fs.existsSync(testConfigFile)) {
+        fs.unlinkSync(testConfigFile);
+    }
+    if(tests) {
+        writeTestConfigFile(tests, testConfigFile);
+    }
+
+    tests = tests ? tests : '';
+    var cmd = host + " tests/webTestServer.js " + port + " " + browser + " " + tests
+    console.log(cmd);
+    exec(cmd);
+}, {async: true});
+
+
+// Baseline Diff
+desc("Diffs the compiler baselines using the diff tool specified by the %DIFF% environment variable");
+task('diff', function () {
+    var cmd = "%DIFF% " + refBaseline + ' ' + localBaseline;
+    console.log(cmd)
+    exec(cmd);
+}, {async: true});
+
+desc("Diffs the RWC baselines using the diff tool specified by the %DIFF% environment variable");
+task('diff-rwc', function () {
+    var cmd = "%DIFF% " + refRwcBaseline + ' ' + localRwcBaseline;
+    console.log(cmd)
+    exec(cmd);
+}, {async: true});
+
+desc("Builds the test sources and automation in debug mode");
+task("tests-debug", ["setDebugMode", "tests"]);
+
+
+// Makes the test results the new baseline
+desc("Makes the most recent test results the new baseline, overwriting the old baseline");
+task("baseline-accept", function(hardOrSoft) {
+    if (!hardOrSoft || hardOrSoft == "hard") {
+        jake.rmRf(refBaseline);
+        fs.renameSync(localBaseline, refBaseline);
+    }
+    else if (hardOrSoft == "soft") {
+        var files = jake.readdirR(localBaseline);
+        for (var i in files) {
+            jake.cpR(files[i], refBaseline);
+        }
+        jake.rmRf(path.join(refBaseline, "local"));
+    }
+});
+
+desc("Makes the most recent rwc test results the new baseline, overwriting the old baseline");
+task("baseline-accept-rwc", function() {
+    jake.rmRf(refRwcBaseline);
+    fs.renameSync(localRwcBaseline, refRwcBaseline);
+});
+
+
+// Webhost
+var webhostPath = "tests/webhost/webtsc.ts";
+var webhostJsPath = "tests/webhost/webtsc.js";
+compileFile(webhostJsPath, [webhostPath], [tscFile, webhostPath].concat(libraryTargets), [], true);
+
+desc("Builds the tsc web host");
+task("webhost", [webhostJsPath], function() {
+    jake.cpR(path.join(builtLocalDirectory, "lib.d.ts"), "tests/webhost/", {silent: true});
+});
+
+// Perf compiler
+var perftscPath = "tests/perftsc.ts";
+var perftscJsPath = "built/local/perftsc.js";
+compileFile(perftscJsPath, [perftscPath], [tscFile, perftscPath, "tests/perfsys.ts"].concat(libraryTargets), [], true);
+desc("Builds augmented version of the compiler for perf tests");
+task("perftsc", [perftscJsPath]);
+
+// Instrumented compiler
+var loggedIOpath = harnessDirectory + 'loggedIO.ts';
+var loggedIOJsPath = builtLocalDirectory + 'loggedIO.js';
+file(loggedIOJsPath, [builtLocalDirectory, loggedIOpath], function() {
+    var temp = builtLocalDirectory + 'temp';
+    jake.mkdirP(temp);
+    var options = "--outdir " + temp + ' ' + loggedIOpath;
+    var cmd = host + " " + LKGDirectory + compilerFilename + " " + options + " ";
+    console.log(cmd + "\n");
+    var ex = jake.createExec([cmd]);
+    ex.addListener("cmdEnd", function() {
+        fs.renameSync(temp + '/harness/loggedIO.js', loggedIOJsPath);
+        jake.rmRf(temp);
+        complete();
+    });
+    ex.run();    
+}, {async: true});
+
+var instrumenterPath = harnessDirectory + 'instrumenter.ts';
+var instrumenterJsPath = builtLocalDirectory + 'instrumenter.js';
+compileFile(instrumenterJsPath, [instrumenterPath], [tscFile, instrumenterPath], [], true);
+
+desc("Builds an instrumented tsc.js");
+task('tsc-instrumented', [loggedIOJsPath, instrumenterJsPath, tscFile], function() {
+    var cmd = host + ' ' + instrumenterJsPath + ' record iocapture ' + builtLocalDirectory + compilerFilename;
+    console.log(cmd);
+    var ex = jake.createExec([cmd]);
+    ex.addListener("cmdEnd", function() {
+        complete();
+    });
+    ex.run();
+}, { async: true });