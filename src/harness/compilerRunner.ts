/// <reference path="harness.ts" />
/// <reference path="runnerbase.ts" />
/// <reference path="typeWriter.ts" />

const enum CompilerTestType {
    Conformance,
    Regressions,
    Test262
}

class CompilerBaselineRunner extends RunnerBase {
    private basePath = "tests/cases";
    private testSuiteName: TestRunnerKind;
    private errors: boolean;
    private emit: boolean;
    private decl: boolean;
    private output: boolean;

    public options: string;

    constructor(public testType: CompilerTestType) {
        super();
        this.errors = true;
        this.emit = true;
        this.decl = true;
        this.output = true;
        if (testType === CompilerTestType.Conformance) {
            this.testSuiteName = "conformance";
        }
        else if (testType === CompilerTestType.Regressions) {
            this.testSuiteName = "compiler";
        }
        else if (testType === CompilerTestType.Test262) {
            this.testSuiteName = "test262";
        }
        else {
            this.testSuiteName = "compiler"; // default to this for historical reasons
        }
        this.basePath += "/" + this.testSuiteName;
    }

    public kind() {
        return this.testSuiteName;
    }

    public enumerateTestFiles() {
        return this.enumerateFiles(this.basePath, /\.tsx?$/, { recursive: true });
    }

    private makeUnitName(name: string, root: string) {
        const path = ts.toPath(name, root, (fileName) => Harness.Compiler.getCanonicalFileName(fileName));
        const pathStart = ts.toPath(Harness.IO.getCurrentDirectory(), "", (fileName) => Harness.Compiler.getCanonicalFileName(fileName));
        return pathStart ? path.replace(pathStart, "/") : path;
    };

    public checkTestCodeOutput(fileName: string) {
        describe("compiler tests for " + fileName, () => {
            // Mocha holds onto the closure environment of the describe callback even after the test is done.
            // Everything declared here should be cleared out in the "after" callback.
            let justName: string;
            let lastUnit: Harness.TestCaseParser.TestUnitData;
            let harnessSettings: Harness.TestCaseParser.CompilerSettings;
            let hasNonDtsFiles: boolean;

            let result: Harness.Compiler.CompilerResult;
            let options: ts.CompilerOptions;
            // equivalent to the files that will be passed on the command line
            let toBeCompiled: Harness.Compiler.TestFile[];
            // equivalent to other files on the file system not directly passed to the compiler (ie things that are referenced by other files)
            let otherFiles: Harness.Compiler.TestFile[];

            before(() => {
                justName = fileName.replace(/^.*[\\\/]/, ""); // strips the fileName from the path.
                const content = Harness.IO.readFile(fileName);
                const rootDir = fileName.indexOf("conformance") === -1 ? "tests/cases/compiler/" : ts.getDirectoryPath(fileName) + "/";
                const testCaseContent = Harness.TestCaseParser.makeUnitsFromTest(content, fileName, rootDir);
                const units = testCaseContent.testUnitData;
                harnessSettings = testCaseContent.settings;
                let tsConfigOptions: ts.CompilerOptions;
                if (testCaseContent.tsConfig) {
                    assert.equal(testCaseContent.tsConfig.fileNames.length, 0, `list of files in tsconfig is not currently supported`);

                    tsConfigOptions = ts.clone(testCaseContent.tsConfig.options);
                }
                else {
                    const baseUrl = harnessSettings["baseUrl"];
                    if (baseUrl !== undefined && !ts.isRootedDiskPath(baseUrl)) {
                        harnessSettings["baseUrl"] = ts.getNormalizedAbsolutePath(baseUrl, rootDir);
                    }
                }

                lastUnit = units[units.length - 1];
                hasNonDtsFiles = ts.forEach(units, unit => !ts.fileExtensionIs(unit.name, ".d.ts"));
                // We need to assemble the list of input files for the compiler and other related files on the 'filesystem' (ie in a multi-file test)
                // If the last file in a test uses require or a triple slash reference we'll assume all other files will be brought in via references,
                // otherwise, assume all files are just meant to be in the same compilation session without explicit references to one another.
                toBeCompiled = [];
                otherFiles = [];

                if (testCaseContent.settings["noImplicitReferences"] || /require\(/.test(lastUnit.content) || /reference\spath/.test(lastUnit.content)) {
                    toBeCompiled.push({ unitName: this.makeUnitName(lastUnit.name, rootDir), content: lastUnit.content, fileOptions: lastUnit.fileOptions });
                    units.forEach(unit => {
                        if (unit.name !== lastUnit.name) {
                            otherFiles.push({ unitName: this.makeUnitName(unit.name, rootDir), content: unit.content, fileOptions: unit.fileOptions });
                        }
                    });
                }
                else {
                    toBeCompiled = units.map(unit => {
                        return { unitName: this.makeUnitName(unit.name, rootDir), content: unit.content, fileOptions: unit.fileOptions };
                    });
                }

                if (tsConfigOptions && tsConfigOptions.configFilePath !== undefined) {
                    tsConfigOptions.configFilePath = ts.combinePaths(rootDir, tsConfigOptions.configFilePath);
                }

                const output = Harness.Compiler.compileFiles(
                    toBeCompiled, otherFiles, harnessSettings, /*options*/ tsConfigOptions, /*currentDirectory*/ harnessSettings["currentDirectory"]);

                options = output.options;
                result = output.result;
            });

            after(() => {
                // Mocha holds onto the closure environment of the describe callback even after the test is done.
                // Therefore we have to clean out large objects after the test is done.
                justName = undefined;
                lastUnit = undefined;
                hasNonDtsFiles = undefined;
                result = undefined;
                options = undefined;
                toBeCompiled = undefined;
                otherFiles = undefined;
            });

            // check errors
            it("Correct errors for " + fileName, () => {
                if (this.errors) {
                    Harness.Compiler.doErrorBaseline(justName, toBeCompiled.concat(otherFiles), result.errors);
                }
            });

            it (`Correct module resolution tracing for ${fileName}`, () => {
                if (options.traceResolution) {
                    Harness.Baseline.runBaseline(justName.replace(/\.tsx?$/, ".trace.json"), () => {
                        return JSON.stringify(result.traceResults || [], undefined, 4);
                    });
                }
            });

            // Source maps?
            it("Correct sourcemap content for " + fileName, () => {
                if (options.sourceMap || options.inlineSourceMap) {
                    Harness.Baseline.runBaseline(justName.replace(/\.tsx?$/, ".sourcemap.txt"), () => {
                        const record = result.getSourceMapRecord();
<<<<<<< HEAD
                        if ((options.noEmitOnError && result.errors.length !== 0) || record === undefined) {
                            // Because of the noEmitOnError option no files are created. We need to return null because baselining isn"t required.
=======
                        if (options.noEmitOnError && result.errors.length !== 0 && record === undefined) {
                            // Because of the noEmitOnError option no files are created. We need to return null because baselining isn't required.
                            /* tslint:disable:no-null-keyword */
>>>>>>> ddb5a004
                            return null;
                            /* tslint:enable:no-null-keyword */
                        }
                        return record;
                    });
                }
            });

            it("Correct JS output for " + fileName, () => {
                if (hasNonDtsFiles && this.emit) {
                    Harness.Compiler.doJsEmitBaseline(justName, fileName, options, result, toBeCompiled, otherFiles, harnessSettings);
                }
            });

            it("Correct Sourcemap output for " + fileName, () => {
<<<<<<< HEAD
                if (options.inlineSourceMap) {
                    if (result.sourceMaps.length > 0) {
                        throw new Error("No sourcemap files should be generated if inlineSourceMaps was set.");
                    }
                    return null;
                }
                else if (options.sourceMap) {
                    if (result.sourceMaps.length !== result.files.length) {
                        throw new Error("Number of sourcemap files should be same as js files.");
                    }

                    Harness.Baseline.runBaseline("Correct Sourcemap output for " + fileName, justName.replace(/\.tsx?/, ".js.map"), () => {
                        if ((options.noEmitOnError && result.errors.length !== 0) || result.sourceMaps.length === 0) {
                            // We need to return null here or the runBaseLine will actually create a empty file.
                            // Baselining isn't required here because there is no output.
                            return null;
                        }

                        let sourceMapCode = "";
                        for (let i = 0; i < result.sourceMaps.length; i++) {
                            sourceMapCode += "//// [" + Harness.Path.getFileName(result.sourceMaps[i].fileName) + "]\r\n";
                            sourceMapCode += getByteOrderMarkText(result.sourceMaps[i]);
                            sourceMapCode += result.sourceMaps[i].code;
                        }

                        return sourceMapCode;
                    });
                }
=======
                Harness.Compiler.doSourcemapBaseline(justName, options, result);
>>>>>>> ddb5a004
            });

            it("Correct type/symbol baselines for " + fileName, () => {
                if (fileName.indexOf("APISample") >= 0) {
                    return;
                }

                Harness.Compiler.doTypeAndSymbolBaseline(justName, result, toBeCompiled.concat(otherFiles).filter(file => !!result.program.getSourceFile(file.unitName)));
            });
        });
    }

    public initializeTests() {
        describe(this.testSuiteName + " tests", () => {
            describe("Setup compiler for compiler baselines", () => {
                this.parseOptions();
            });

            // this will set up a series of describe/it blocks to run between the setup and cleanup phases
            if (this.tests.length === 0) {
                const testFiles = this.enumerateTestFiles();
                testFiles.forEach(fn => {
                    fn = fn.replace(/\\/g, "/");
                    this.checkTestCodeOutput(fn);
                });
            }
            else {
                this.tests.forEach(test => this.checkTestCodeOutput(test));
            }
        });
    }

    private parseOptions() {
        if (this.options && this.options.length > 0) {
            this.errors = false;
            this.emit = false;
            this.decl = false;
            this.output = false;

            const opts = this.options.split(",");
            for (let i = 0; i < opts.length; i++) {
                switch (opts[i]) {
                    case "error":
                        this.errors = true;
                        break;
                    case "emit":
                        this.emit = true;
                        break;
                    case "decl":
                        this.decl = true;
                        break;
                    case "output":
                        this.output = true;
                        break;
                    default:
                        throw new Error("unsupported flag");
                }
            }
        }
    }
}
<|MERGE_RESOLUTION|>--- conflicted
+++ resolved
@@ -1,272 +1,236 @@
-/// <reference path="harness.ts" />
-/// <reference path="runnerbase.ts" />
-/// <reference path="typeWriter.ts" />
-
-const enum CompilerTestType {
-    Conformance,
-    Regressions,
-    Test262
-}
-
-class CompilerBaselineRunner extends RunnerBase {
-    private basePath = "tests/cases";
-    private testSuiteName: TestRunnerKind;
-    private errors: boolean;
-    private emit: boolean;
-    private decl: boolean;
-    private output: boolean;
-
-    public options: string;
-
-    constructor(public testType: CompilerTestType) {
-        super();
-        this.errors = true;
-        this.emit = true;
-        this.decl = true;
-        this.output = true;
-        if (testType === CompilerTestType.Conformance) {
-            this.testSuiteName = "conformance";
-        }
-        else if (testType === CompilerTestType.Regressions) {
-            this.testSuiteName = "compiler";
-        }
-        else if (testType === CompilerTestType.Test262) {
-            this.testSuiteName = "test262";
-        }
-        else {
-            this.testSuiteName = "compiler"; // default to this for historical reasons
-        }
-        this.basePath += "/" + this.testSuiteName;
-    }
-
-    public kind() {
-        return this.testSuiteName;
-    }
-
-    public enumerateTestFiles() {
-        return this.enumerateFiles(this.basePath, /\.tsx?$/, { recursive: true });
-    }
-
-    private makeUnitName(name: string, root: string) {
-        const path = ts.toPath(name, root, (fileName) => Harness.Compiler.getCanonicalFileName(fileName));
-        const pathStart = ts.toPath(Harness.IO.getCurrentDirectory(), "", (fileName) => Harness.Compiler.getCanonicalFileName(fileName));
-        return pathStart ? path.replace(pathStart, "/") : path;
-    };
-
-    public checkTestCodeOutput(fileName: string) {
-        describe("compiler tests for " + fileName, () => {
-            // Mocha holds onto the closure environment of the describe callback even after the test is done.
-            // Everything declared here should be cleared out in the "after" callback.
-            let justName: string;
-            let lastUnit: Harness.TestCaseParser.TestUnitData;
-            let harnessSettings: Harness.TestCaseParser.CompilerSettings;
-            let hasNonDtsFiles: boolean;
-
-            let result: Harness.Compiler.CompilerResult;
-            let options: ts.CompilerOptions;
-            // equivalent to the files that will be passed on the command line
-            let toBeCompiled: Harness.Compiler.TestFile[];
-            // equivalent to other files on the file system not directly passed to the compiler (ie things that are referenced by other files)
-            let otherFiles: Harness.Compiler.TestFile[];
-
-            before(() => {
-                justName = fileName.replace(/^.*[\\\/]/, ""); // strips the fileName from the path.
-                const content = Harness.IO.readFile(fileName);
-                const rootDir = fileName.indexOf("conformance") === -1 ? "tests/cases/compiler/" : ts.getDirectoryPath(fileName) + "/";
-                const testCaseContent = Harness.TestCaseParser.makeUnitsFromTest(content, fileName, rootDir);
-                const units = testCaseContent.testUnitData;
-                harnessSettings = testCaseContent.settings;
-                let tsConfigOptions: ts.CompilerOptions;
-                if (testCaseContent.tsConfig) {
-                    assert.equal(testCaseContent.tsConfig.fileNames.length, 0, `list of files in tsconfig is not currently supported`);
-
-                    tsConfigOptions = ts.clone(testCaseContent.tsConfig.options);
-                }
-                else {
-                    const baseUrl = harnessSettings["baseUrl"];
-                    if (baseUrl !== undefined && !ts.isRootedDiskPath(baseUrl)) {
-                        harnessSettings["baseUrl"] = ts.getNormalizedAbsolutePath(baseUrl, rootDir);
-                    }
-                }
-
-                lastUnit = units[units.length - 1];
-                hasNonDtsFiles = ts.forEach(units, unit => !ts.fileExtensionIs(unit.name, ".d.ts"));
-                // We need to assemble the list of input files for the compiler and other related files on the 'filesystem' (ie in a multi-file test)
-                // If the last file in a test uses require or a triple slash reference we'll assume all other files will be brought in via references,
-                // otherwise, assume all files are just meant to be in the same compilation session without explicit references to one another.
-                toBeCompiled = [];
-                otherFiles = [];
-
-                if (testCaseContent.settings["noImplicitReferences"] || /require\(/.test(lastUnit.content) || /reference\spath/.test(lastUnit.content)) {
-                    toBeCompiled.push({ unitName: this.makeUnitName(lastUnit.name, rootDir), content: lastUnit.content, fileOptions: lastUnit.fileOptions });
-                    units.forEach(unit => {
-                        if (unit.name !== lastUnit.name) {
-                            otherFiles.push({ unitName: this.makeUnitName(unit.name, rootDir), content: unit.content, fileOptions: unit.fileOptions });
-                        }
-                    });
-                }
-                else {
-                    toBeCompiled = units.map(unit => {
-                        return { unitName: this.makeUnitName(unit.name, rootDir), content: unit.content, fileOptions: unit.fileOptions };
-                    });
-                }
-
-                if (tsConfigOptions && tsConfigOptions.configFilePath !== undefined) {
-                    tsConfigOptions.configFilePath = ts.combinePaths(rootDir, tsConfigOptions.configFilePath);
-                }
-
-                const output = Harness.Compiler.compileFiles(
-                    toBeCompiled, otherFiles, harnessSettings, /*options*/ tsConfigOptions, /*currentDirectory*/ harnessSettings["currentDirectory"]);
-
-                options = output.options;
-                result = output.result;
-            });
-
-            after(() => {
-                // Mocha holds onto the closure environment of the describe callback even after the test is done.
-                // Therefore we have to clean out large objects after the test is done.
-                justName = undefined;
-                lastUnit = undefined;
-                hasNonDtsFiles = undefined;
-                result = undefined;
-                options = undefined;
-                toBeCompiled = undefined;
-                otherFiles = undefined;
-            });
-
-            // check errors
-            it("Correct errors for " + fileName, () => {
-                if (this.errors) {
-                    Harness.Compiler.doErrorBaseline(justName, toBeCompiled.concat(otherFiles), result.errors);
-                }
-            });
-
-            it (`Correct module resolution tracing for ${fileName}`, () => {
-                if (options.traceResolution) {
-                    Harness.Baseline.runBaseline(justName.replace(/\.tsx?$/, ".trace.json"), () => {
-                        return JSON.stringify(result.traceResults || [], undefined, 4);
-                    });
-                }
-            });
-
-            // Source maps?
-            it("Correct sourcemap content for " + fileName, () => {
-                if (options.sourceMap || options.inlineSourceMap) {
-                    Harness.Baseline.runBaseline(justName.replace(/\.tsx?$/, ".sourcemap.txt"), () => {
-                        const record = result.getSourceMapRecord();
-<<<<<<< HEAD
-                        if ((options.noEmitOnError && result.errors.length !== 0) || record === undefined) {
-                            // Because of the noEmitOnError option no files are created. We need to return null because baselining isn"t required.
-=======
-                        if (options.noEmitOnError && result.errors.length !== 0 && record === undefined) {
-                            // Because of the noEmitOnError option no files are created. We need to return null because baselining isn't required.
-                            /* tslint:disable:no-null-keyword */
->>>>>>> ddb5a004
-                            return null;
-                            /* tslint:enable:no-null-keyword */
-                        }
-                        return record;
-                    });
-                }
-            });
-
-            it("Correct JS output for " + fileName, () => {
-                if (hasNonDtsFiles && this.emit) {
-                    Harness.Compiler.doJsEmitBaseline(justName, fileName, options, result, toBeCompiled, otherFiles, harnessSettings);
-                }
-            });
-
-            it("Correct Sourcemap output for " + fileName, () => {
-<<<<<<< HEAD
-                if (options.inlineSourceMap) {
-                    if (result.sourceMaps.length > 0) {
-                        throw new Error("No sourcemap files should be generated if inlineSourceMaps was set.");
-                    }
-                    return null;
-                }
-                else if (options.sourceMap) {
-                    if (result.sourceMaps.length !== result.files.length) {
-                        throw new Error("Number of sourcemap files should be same as js files.");
-                    }
-
-                    Harness.Baseline.runBaseline("Correct Sourcemap output for " + fileName, justName.replace(/\.tsx?/, ".js.map"), () => {
-                        if ((options.noEmitOnError && result.errors.length !== 0) || result.sourceMaps.length === 0) {
-                            // We need to return null here or the runBaseLine will actually create a empty file.
-                            // Baselining isn't required here because there is no output.
-                            return null;
-                        }
-
-                        let sourceMapCode = "";
-                        for (let i = 0; i < result.sourceMaps.length; i++) {
-                            sourceMapCode += "//// [" + Harness.Path.getFileName(result.sourceMaps[i].fileName) + "]\r\n";
-                            sourceMapCode += getByteOrderMarkText(result.sourceMaps[i]);
-                            sourceMapCode += result.sourceMaps[i].code;
-                        }
-
-                        return sourceMapCode;
-                    });
-                }
-=======
-                Harness.Compiler.doSourcemapBaseline(justName, options, result);
->>>>>>> ddb5a004
-            });
-
-            it("Correct type/symbol baselines for " + fileName, () => {
-                if (fileName.indexOf("APISample") >= 0) {
-                    return;
-                }
-
-                Harness.Compiler.doTypeAndSymbolBaseline(justName, result, toBeCompiled.concat(otherFiles).filter(file => !!result.program.getSourceFile(file.unitName)));
-            });
-        });
-    }
-
-    public initializeTests() {
-        describe(this.testSuiteName + " tests", () => {
-            describe("Setup compiler for compiler baselines", () => {
-                this.parseOptions();
-            });
-
-            // this will set up a series of describe/it blocks to run between the setup and cleanup phases
-            if (this.tests.length === 0) {
-                const testFiles = this.enumerateTestFiles();
-                testFiles.forEach(fn => {
-                    fn = fn.replace(/\\/g, "/");
-                    this.checkTestCodeOutput(fn);
-                });
-            }
-            else {
-                this.tests.forEach(test => this.checkTestCodeOutput(test));
-            }
-        });
-    }
-
-    private parseOptions() {
-        if (this.options && this.options.length > 0) {
-            this.errors = false;
-            this.emit = false;
-            this.decl = false;
-            this.output = false;
-
-            const opts = this.options.split(",");
-            for (let i = 0; i < opts.length; i++) {
-                switch (opts[i]) {
-                    case "error":
-                        this.errors = true;
-                        break;
-                    case "emit":
-                        this.emit = true;
-                        break;
-                    case "decl":
-                        this.decl = true;
-                        break;
-                    case "output":
-                        this.output = true;
-                        break;
-                    default:
-                        throw new Error("unsupported flag");
-                }
-            }
-        }
-    }
-}
+/// <reference path="harness.ts" />
+/// <reference path="runnerbase.ts" />
+/// <reference path="typeWriter.ts" />
+
+const enum CompilerTestType {
+    Conformance,
+    Regressions,
+    Test262
+}
+
+class CompilerBaselineRunner extends RunnerBase {
+    private basePath = "tests/cases";
+    private testSuiteName: TestRunnerKind;
+    private errors: boolean;
+    private emit: boolean;
+    private decl: boolean;
+    private output: boolean;
+
+    public options: string;
+
+    constructor(public testType: CompilerTestType) {
+        super();
+        this.errors = true;
+        this.emit = true;
+        this.decl = true;
+        this.output = true;
+        if (testType === CompilerTestType.Conformance) {
+            this.testSuiteName = "conformance";
+        }
+        else if (testType === CompilerTestType.Regressions) {
+            this.testSuiteName = "compiler";
+        }
+        else if (testType === CompilerTestType.Test262) {
+            this.testSuiteName = "test262";
+        }
+        else {
+            this.testSuiteName = "compiler"; // default to this for historical reasons
+        }
+        this.basePath += "/" + this.testSuiteName;
+    }
+
+    public kind() {
+        return this.testSuiteName;
+    }
+
+    public enumerateTestFiles() {
+        return this.enumerateFiles(this.basePath, /\.tsx?$/, { recursive: true });
+    }
+
+    private makeUnitName(name: string, root: string) {
+        const path = ts.toPath(name, root, (fileName) => Harness.Compiler.getCanonicalFileName(fileName));
+        const pathStart = ts.toPath(Harness.IO.getCurrentDirectory(), "", (fileName) => Harness.Compiler.getCanonicalFileName(fileName));
+        return pathStart ? path.replace(pathStart, "/") : path;
+    };
+
+    public checkTestCodeOutput(fileName: string) {
+        describe("compiler tests for " + fileName, () => {
+            // Mocha holds onto the closure environment of the describe callback even after the test is done.
+            // Everything declared here should be cleared out in the "after" callback.
+            let justName: string;
+            let lastUnit: Harness.TestCaseParser.TestUnitData;
+            let harnessSettings: Harness.TestCaseParser.CompilerSettings;
+            let hasNonDtsFiles: boolean;
+
+            let result: Harness.Compiler.CompilerResult;
+            let options: ts.CompilerOptions;
+            // equivalent to the files that will be passed on the command line
+            let toBeCompiled: Harness.Compiler.TestFile[];
+            // equivalent to other files on the file system not directly passed to the compiler (ie things that are referenced by other files)
+            let otherFiles: Harness.Compiler.TestFile[];
+
+            before(() => {
+                justName = fileName.replace(/^.*[\\\/]/, ""); // strips the fileName from the path.
+                const content = Harness.IO.readFile(fileName);
+                const rootDir = fileName.indexOf("conformance") === -1 ? "tests/cases/compiler/" : ts.getDirectoryPath(fileName) + "/";
+                const testCaseContent = Harness.TestCaseParser.makeUnitsFromTest(content, fileName, rootDir);
+                const units = testCaseContent.testUnitData;
+                harnessSettings = testCaseContent.settings;
+                let tsConfigOptions: ts.CompilerOptions;
+                if (testCaseContent.tsConfig) {
+                    assert.equal(testCaseContent.tsConfig.fileNames.length, 0, `list of files in tsconfig is not currently supported`);
+
+                    tsConfigOptions = ts.clone(testCaseContent.tsConfig.options);
+                }
+                else {
+                    const baseUrl = harnessSettings["baseUrl"];
+                    if (baseUrl !== undefined && !ts.isRootedDiskPath(baseUrl)) {
+                        harnessSettings["baseUrl"] = ts.getNormalizedAbsolutePath(baseUrl, rootDir);
+                    }
+                }
+
+                lastUnit = units[units.length - 1];
+                hasNonDtsFiles = ts.forEach(units, unit => !ts.fileExtensionIs(unit.name, ".d.ts"));
+                // We need to assemble the list of input files for the compiler and other related files on the 'filesystem' (ie in a multi-file test)
+                // If the last file in a test uses require or a triple slash reference we'll assume all other files will be brought in via references,
+                // otherwise, assume all files are just meant to be in the same compilation session without explicit references to one another.
+                toBeCompiled = [];
+                otherFiles = [];
+
+                if (testCaseContent.settings["noImplicitReferences"] || /require\(/.test(lastUnit.content) || /reference\spath/.test(lastUnit.content)) {
+                    toBeCompiled.push({ unitName: this.makeUnitName(lastUnit.name, rootDir), content: lastUnit.content, fileOptions: lastUnit.fileOptions });
+                    units.forEach(unit => {
+                        if (unit.name !== lastUnit.name) {
+                            otherFiles.push({ unitName: this.makeUnitName(unit.name, rootDir), content: unit.content, fileOptions: unit.fileOptions });
+                        }
+                    });
+                }
+                else {
+                    toBeCompiled = units.map(unit => {
+                        return { unitName: this.makeUnitName(unit.name, rootDir), content: unit.content, fileOptions: unit.fileOptions };
+                    });
+                }
+
+                if (tsConfigOptions && tsConfigOptions.configFilePath !== undefined) {
+                    tsConfigOptions.configFilePath = ts.combinePaths(rootDir, tsConfigOptions.configFilePath);
+                }
+
+                const output = Harness.Compiler.compileFiles(
+                    toBeCompiled, otherFiles, harnessSettings, /*options*/ tsConfigOptions, /*currentDirectory*/ harnessSettings["currentDirectory"]);
+
+                options = output.options;
+                result = output.result;
+            });
+
+            after(() => {
+                // Mocha holds onto the closure environment of the describe callback even after the test is done.
+                // Therefore we have to clean out large objects after the test is done.
+                justName = undefined;
+                lastUnit = undefined;
+                hasNonDtsFiles = undefined;
+                result = undefined;
+                options = undefined;
+                toBeCompiled = undefined;
+                otherFiles = undefined;
+            });
+
+            // check errors
+            it("Correct errors for " + fileName, () => {
+                if (this.errors) {
+                    Harness.Compiler.doErrorBaseline(justName, toBeCompiled.concat(otherFiles), result.errors);
+                }
+            });
+
+            it (`Correct module resolution tracing for ${fileName}`, () => {
+                if (options.traceResolution) {
+                    Harness.Baseline.runBaseline(justName.replace(/\.tsx?$/, ".trace.json"), () => {
+                        return JSON.stringify(result.traceResults || [], undefined, 4);
+                    });
+                }
+            });
+
+            // Source maps?
+            it("Correct sourcemap content for " + fileName, () => {
+                if (options.sourceMap || options.inlineSourceMap) {
+                    Harness.Baseline.runBaseline(justName.replace(/\.tsx?$/, ".sourcemap.txt"), () => {
+                        const record = result.getSourceMapRecord();
+                        if (options.noEmitOnError && result.errors.length !== 0 && record === undefined) {
+                            // Because of the noEmitOnError option no files are created. We need to return null because baselining isn't required.
+                            /* tslint:disable:no-null-keyword */
+                            return null;
+                            /* tslint:enable:no-null-keyword */
+                        }
+                        return record;
+                    });
+                }
+            });
+
+            it("Correct JS output for " + fileName, () => {
+                if (hasNonDtsFiles && this.emit) {
+                    Harness.Compiler.doJsEmitBaseline(justName, fileName, options, result, toBeCompiled, otherFiles, harnessSettings);
+                }
+            });
+
+            it("Correct Sourcemap output for " + fileName, () => {
+                Harness.Compiler.doSourcemapBaseline(justName, options, result);
+            });
+
+            it("Correct type/symbol baselines for " + fileName, () => {
+                if (fileName.indexOf("APISample") >= 0) {
+                    return;
+                }
+
+                Harness.Compiler.doTypeAndSymbolBaseline(justName, result, toBeCompiled.concat(otherFiles).filter(file => !!result.program.getSourceFile(file.unitName)));
+            });
+        });
+    }
+
+    public initializeTests() {
+        describe(this.testSuiteName + " tests", () => {
+            describe("Setup compiler for compiler baselines", () => {
+                this.parseOptions();
+            });
+
+            // this will set up a series of describe/it blocks to run between the setup and cleanup phases
+            if (this.tests.length === 0) {
+                const testFiles = this.enumerateTestFiles();
+                testFiles.forEach(fn => {
+                    fn = fn.replace(/\\/g, "/");
+                    this.checkTestCodeOutput(fn);
+                });
+            }
+            else {
+                this.tests.forEach(test => this.checkTestCodeOutput(test));
+            }
+        });
+    }
+
+    private parseOptions() {
+        if (this.options && this.options.length > 0) {
+            this.errors = false;
+            this.emit = false;
+            this.decl = false;
+            this.output = false;
+
+            const opts = this.options.split(",");
+            for (let i = 0; i < opts.length; i++) {
+                switch (opts[i]) {
+                    case "error":
+                        this.errors = true;
+                        break;
+                    case "emit":
+                        this.emit = true;
+                        break;
+                    case "decl":
+                        this.decl = true;
+                        break;
+                    case "output":
+                        this.output = true;
+                        break;
+                    default:
+                        throw new Error("unsupported flag");
+                }
+            }
+        }
+    }
+}