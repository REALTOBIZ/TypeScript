--- conflicted
+++ resolved
@@ -1,34 +1,7 @@
-<<<<<<< HEAD
-<<<<<<< HEAD
-tests/cases/conformance/es6/functionPropertyAssignments/FunctionPropertyAssignments5_es6.ts(1,11): error TS9001: 'generators' are not currently supported.
-=======
-tests/cases/conformance/es6/functionPropertyAssignments/FunctionPropertyAssignments5_es6.ts(1,11): error TS9001: Generators are not currently supported.
->>>>>>> fbfb94f7
-
-
-==== tests/cases/conformance/es6/functionPropertyAssignments/FunctionPropertyAssignments5_es6.ts (1 errors) ====
-    var v = { *[foo()]() { } }
-              ~
-<<<<<<< HEAD
-!!! error TS9001: 'generators' are not currently supported.
-=======
-tests/cases/conformance/es6/functionPropertyAssignments/FunctionPropertyAssignments5_es6.ts(1,12): error TS1003: Identifier expected.
-tests/cases/conformance/es6/functionPropertyAssignments/FunctionPropertyAssignments5_es6.ts(1,22): error TS1005: ',' expected.
-tests/cases/conformance/es6/functionPropertyAssignments/FunctionPropertyAssignments5_es6.ts(1,26): error TS1128: Declaration or statement expected.
-tests/cases/conformance/es6/functionPropertyAssignments/FunctionPropertyAssignments5_es6.ts(1,13): error TS2304: Cannot find name 'foo'.
-
-
-==== tests/cases/conformance/es6/functionPropertyAssignments/FunctionPropertyAssignments5_es6.ts (4 errors) ====
-    var v = { *[foo()]() { } }
-               ~
-!!! error TS1003: Identifier expected.
-                         ~
-!!! error TS1005: ',' expected.
-                             ~
-!!! error TS1128: Declaration or statement expected.
-                ~~~
-!!! error TS2304: Cannot find name 'foo'.
->>>>>>> prototypeAsync
-=======
-!!! error TS9001: Generators are not currently supported.
->>>>>>> fbfb94f7
+tests/cases/conformance/es6/functionPropertyAssignments/FunctionPropertyAssignments5_es6.ts(1,11): error TS9001: Generators are not currently supported.
+
+
+==== tests/cases/conformance/es6/functionPropertyAssignments/FunctionPropertyAssignments5_es6.ts (1 errors) ====
+    var v = { *[foo()]() { } }
+              ~
+!!! error TS9001: Generators are not currently supported.