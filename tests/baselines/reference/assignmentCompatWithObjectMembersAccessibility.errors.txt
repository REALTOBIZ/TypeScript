tests/cases/conformance/types/typeRelationships/assignmentCompatibility/assignmentCompatWithObjectMembersAccessibility.ts(31,5): error TS2322: Type 'E' is not assignable to type '{ foo: string; }':
  Private property 'foo' cannot be reimplemented.
tests/cases/conformance/types/typeRelationships/assignmentCompatibility/assignmentCompatWithObjectMembersAccessibility.ts(36,5): error TS2322: Type 'E' is not assignable to type 'Base':
  Private property 'foo' cannot be reimplemented.
tests/cases/conformance/types/typeRelationships/assignmentCompatibility/assignmentCompatWithObjectMembersAccessibility.ts(41,5): error TS2322: Type 'E' is not assignable to type 'I':
  Private property 'foo' cannot be reimplemented.
tests/cases/conformance/types/typeRelationships/assignmentCompatibility/assignmentCompatWithObjectMembersAccessibility.ts(46,5): error TS2322: Type 'E' is not assignable to type 'D':
  Private property 'foo' cannot be reimplemented.
tests/cases/conformance/types/typeRelationships/assignmentCompatibility/assignmentCompatWithObjectMembersAccessibility.ts(48,5): error TS2322: Type '{ foo: string; }' is not assignable to type 'E':
  Private property 'foo' cannot be reimplemented.
tests/cases/conformance/types/typeRelationships/assignmentCompatibility/assignmentCompatWithObjectMembersAccessibility.ts(49,5): error TS2322: Type 'Base' is not assignable to type 'E':
  Private property 'foo' cannot be reimplemented.
tests/cases/conformance/types/typeRelationships/assignmentCompatibility/assignmentCompatWithObjectMembersAccessibility.ts(50,5): error TS2322: Type 'I' is not assignable to type 'E':
  Private property 'foo' cannot be reimplemented.
tests/cases/conformance/types/typeRelationships/assignmentCompatibility/assignmentCompatWithObjectMembersAccessibility.ts(51,5): error TS2322: Type 'D' is not assignable to type 'E':
  Private property 'foo' cannot be reimplemented.
tests/cases/conformance/types/typeRelationships/assignmentCompatibility/assignmentCompatWithObjectMembersAccessibility.ts(81,5): error TS2322: Type 'Base' is not assignable to type '{ foo: string; }':
  Private property 'foo' cannot be reimplemented.
tests/cases/conformance/types/typeRelationships/assignmentCompatibility/assignmentCompatWithObjectMembersAccessibility.ts(82,5): error TS2322: Type 'I' is not assignable to type '{ foo: string; }':
  Private property 'foo' cannot be reimplemented.
tests/cases/conformance/types/typeRelationships/assignmentCompatibility/assignmentCompatWithObjectMembersAccessibility.ts(84,5): error TS2322: Type 'E' is not assignable to type '{ foo: string; }':
  Private property 'foo' cannot be reimplemented.
tests/cases/conformance/types/typeRelationships/assignmentCompatibility/assignmentCompatWithObjectMembersAccessibility.ts(86,5): error TS2322: Type '{ foo: string; }' is not assignable to type 'Base':
  Private property 'foo' cannot be reimplemented.
tests/cases/conformance/types/typeRelationships/assignmentCompatibility/assignmentCompatWithObjectMembersAccessibility.ts(88,5): error TS2322: Type 'D' is not assignable to type 'Base':
  Private property 'foo' cannot be reimplemented.
tests/cases/conformance/types/typeRelationships/assignmentCompatibility/assignmentCompatWithObjectMembersAccessibility.ts(89,5): error TS2322: Type 'E' is not assignable to type 'Base':
  Private property 'foo' cannot be reimplemented.
tests/cases/conformance/types/typeRelationships/assignmentCompatibility/assignmentCompatWithObjectMembersAccessibility.ts(92,5): error TS2322: Type '{ foo: string; }' is not assignable to type 'I':
  Private property 'foo' cannot be reimplemented.
tests/cases/conformance/types/typeRelationships/assignmentCompatibility/assignmentCompatWithObjectMembersAccessibility.ts(94,5): error TS2322: Type 'D' is not assignable to type 'I':
  Private property 'foo' cannot be reimplemented.
tests/cases/conformance/types/typeRelationships/assignmentCompatibility/assignmentCompatWithObjectMembersAccessibility.ts(95,5): error TS2322: Type 'E' is not assignable to type 'I':
  Private property 'foo' cannot be reimplemented.
tests/cases/conformance/types/typeRelationships/assignmentCompatibility/assignmentCompatWithObjectMembersAccessibility.ts(99,5): error TS2322: Type 'Base' is not assignable to type 'D':
  Private property 'foo' cannot be reimplemented.
tests/cases/conformance/types/typeRelationships/assignmentCompatibility/assignmentCompatWithObjectMembersAccessibility.ts(100,5): error TS2322: Type 'I' is not assignable to type 'D':
  Private property 'foo' cannot be reimplemented.
tests/cases/conformance/types/typeRelationships/assignmentCompatibility/assignmentCompatWithObjectMembersAccessibility.ts(101,5): error TS2322: Type 'E' is not assignable to type 'D':
  Private property 'foo' cannot be reimplemented.
tests/cases/conformance/types/typeRelationships/assignmentCompatibility/assignmentCompatWithObjectMembersAccessibility.ts(103,5): error TS2322: Type '{ foo: string; }' is not assignable to type 'E':
  Private property 'foo' cannot be reimplemented.
tests/cases/conformance/types/typeRelationships/assignmentCompatibility/assignmentCompatWithObjectMembersAccessibility.ts(104,5): error TS2322: Type 'Base' is not assignable to type 'E':
  Private property 'foo' cannot be reimplemented.
tests/cases/conformance/types/typeRelationships/assignmentCompatibility/assignmentCompatWithObjectMembersAccessibility.ts(105,5): error TS2322: Type 'I' is not assignable to type 'E':
  Private property 'foo' cannot be reimplemented.
tests/cases/conformance/types/typeRelationships/assignmentCompatibility/assignmentCompatWithObjectMembersAccessibility.ts(106,5): error TS2322: Type 'D' is not assignable to type 'E':
  Private property 'foo' cannot be reimplemented.


==== tests/cases/conformance/types/typeRelationships/assignmentCompatibility/assignmentCompatWithObjectMembersAccessibility.ts (24 errors) ====
    // members N and M of types S and T have the same name, same accessibility, same optionality, and N is assignable M
    
    module TargetIsPublic {
        // targets
        class Base {
            public foo: string;
        }
    
        interface I {
            foo: string;
        }
    
        var a: { foo: string; }
        var b: Base;
        var i: I;
    
        // sources
        class D {
            public foo: string;
        }
    
        class E {
            private foo: string;
        }
        var d: D;
        var e: E;
    
        a = b;
        a = i;
        a = d;
        a = e; // error
        ~
<<<<<<< HEAD
!!! Type 'E' is not assignable to type '{ foo: string; }':
!!!   Property 'foo' is private in type 'E' but not in type '{ foo: string; }'.
=======
!!! error TS2322: Type 'E' is not assignable to type '{ foo: string; }':
!!! error TS2322:   Private property 'foo' cannot be reimplemented.
>>>>>>> d867cecf
    
        b = a;
        b = i;
        b = d;
        b = e; // error
        ~
<<<<<<< HEAD
!!! Type 'E' is not assignable to type 'Base':
!!!   Property 'foo' is private in type 'E' but not in type 'Base'.
=======
!!! error TS2322: Type 'E' is not assignable to type 'Base':
!!! error TS2322:   Private property 'foo' cannot be reimplemented.
>>>>>>> d867cecf
    
        i = a;
        i = b;
        i = d;
        i = e; // error
        ~
<<<<<<< HEAD
!!! Type 'E' is not assignable to type 'I':
!!!   Property 'foo' is private in type 'E' but not in type 'I'.
=======
!!! error TS2322: Type 'E' is not assignable to type 'I':
!!! error TS2322:   Private property 'foo' cannot be reimplemented.
>>>>>>> d867cecf
    
        d = a;
        d = b;
        d = i;
        d = e; // error
        ~
<<<<<<< HEAD
!!! Type 'E' is not assignable to type 'D':
!!!   Property 'foo' is private in type 'E' but not in type 'D'.
    
        e = a; // errror
        ~
!!! Type '{ foo: string; }' is not assignable to type 'E':
!!!   Property 'foo' is private in type 'E' but not in type '{ foo: string; }'.
        e = b; // errror
        ~
!!! Type 'Base' is not assignable to type 'E':
!!!   Property 'foo' is private in type 'E' but not in type 'Base'.
        e = i; // errror
        ~
!!! Type 'I' is not assignable to type 'E':
!!!   Property 'foo' is private in type 'E' but not in type 'I'.
        e = d; // errror
        ~
!!! Type 'D' is not assignable to type 'E':
!!!   Property 'foo' is private in type 'E' but not in type 'D'.
=======
!!! error TS2322: Type 'E' is not assignable to type 'D':
!!! error TS2322:   Private property 'foo' cannot be reimplemented.
    
        e = a; // errror
        ~
!!! error TS2322: Type '{ foo: string; }' is not assignable to type 'E':
!!! error TS2322:   Private property 'foo' cannot be reimplemented.
        e = b; // errror
        ~
!!! error TS2322: Type 'Base' is not assignable to type 'E':
!!! error TS2322:   Private property 'foo' cannot be reimplemented.
        e = i; // errror
        ~
!!! error TS2322: Type 'I' is not assignable to type 'E':
!!! error TS2322:   Private property 'foo' cannot be reimplemented.
        e = d; // errror
        ~
!!! error TS2322: Type 'D' is not assignable to type 'E':
!!! error TS2322:   Private property 'foo' cannot be reimplemented.
>>>>>>> d867cecf
        e = e; 
    
    }
    
    module TargetIsPublic {
        // targets
        class Base {
            private foo: string;
        }
    
        interface I extends Base {
        }
    
        var a: { foo: string; }
        var b: Base;
        var i: I;
    
        // sources
        class D {
            public foo: string;
        }
    
        class E {
            private foo: string;
        }
    
        var d: D;
        var e: E;
    
        a = b; // error
        ~
<<<<<<< HEAD
!!! Type 'Base' is not assignable to type '{ foo: string; }':
!!!   Property 'foo' is private in type 'Base' but not in type '{ foo: string; }'.
        a = i; // error
        ~
!!! Type 'I' is not assignable to type '{ foo: string; }':
!!!   Property 'foo' is private in type 'I' but not in type '{ foo: string; }'.
        a = d;
        a = e; // error
        ~
!!! Type 'E' is not assignable to type '{ foo: string; }':
!!!   Property 'foo' is private in type 'E' but not in type '{ foo: string; }'.
    
        b = a; // error
        ~
!!! Type '{ foo: string; }' is not assignable to type 'Base':
!!!   Property 'foo' is private in type 'Base' but not in type '{ foo: string; }'.
        b = i;
        b = d; // error
        ~
!!! Type 'D' is not assignable to type 'Base':
!!!   Property 'foo' is private in type 'Base' but not in type 'D'.
        b = e; // error
        ~
!!! Type 'E' is not assignable to type 'Base':
!!!   Types have separate declarations of a private property 'foo'.
=======
!!! error TS2322: Type 'Base' is not assignable to type '{ foo: string; }':
!!! error TS2322:   Private property 'foo' cannot be reimplemented.
        a = i; // error
        ~
!!! error TS2322: Type 'I' is not assignable to type '{ foo: string; }':
!!! error TS2322:   Private property 'foo' cannot be reimplemented.
        a = d;
        a = e; // error
        ~
!!! error TS2322: Type 'E' is not assignable to type '{ foo: string; }':
!!! error TS2322:   Private property 'foo' cannot be reimplemented.
    
        b = a; // error
        ~
!!! error TS2322: Type '{ foo: string; }' is not assignable to type 'Base':
!!! error TS2322:   Private property 'foo' cannot be reimplemented.
        b = i;
        b = d; // error
        ~
!!! error TS2322: Type 'D' is not assignable to type 'Base':
!!! error TS2322:   Private property 'foo' cannot be reimplemented.
        b = e; // error
        ~
!!! error TS2322: Type 'E' is not assignable to type 'Base':
!!! error TS2322:   Private property 'foo' cannot be reimplemented.
>>>>>>> d867cecf
        b = b;
        
        i = a; // error
        ~
<<<<<<< HEAD
!!! Type '{ foo: string; }' is not assignable to type 'I':
!!!   Property 'foo' is private in type 'I' but not in type '{ foo: string; }'.
        i = b;
        i = d; // error
        ~
!!! Type 'D' is not assignable to type 'I':
!!!   Property 'foo' is private in type 'I' but not in type 'D'.
        i = e; // error
        ~
!!! Type 'E' is not assignable to type 'I':
!!!   Types have separate declarations of a private property 'foo'.
=======
!!! error TS2322: Type '{ foo: string; }' is not assignable to type 'I':
!!! error TS2322:   Private property 'foo' cannot be reimplemented.
        i = b;
        i = d; // error
        ~
!!! error TS2322: Type 'D' is not assignable to type 'I':
!!! error TS2322:   Private property 'foo' cannot be reimplemented.
        i = e; // error
        ~
!!! error TS2322: Type 'E' is not assignable to type 'I':
!!! error TS2322:   Private property 'foo' cannot be reimplemented.
>>>>>>> d867cecf
        i = i;
    
        d = a;
        d = b; // error
        ~
<<<<<<< HEAD
!!! Type 'Base' is not assignable to type 'D':
!!!   Property 'foo' is private in type 'Base' but not in type 'D'.
        d = i; // error
        ~
!!! Type 'I' is not assignable to type 'D':
!!!   Property 'foo' is private in type 'I' but not in type 'D'.
        d = e; // error
        ~
!!! Type 'E' is not assignable to type 'D':
!!!   Property 'foo' is private in type 'E' but not in type 'D'.
    
        e = a; // errror
        ~
!!! Type '{ foo: string; }' is not assignable to type 'E':
!!!   Property 'foo' is private in type 'E' but not in type '{ foo: string; }'.
        e = b; // errror
        ~
!!! Type 'Base' is not assignable to type 'E':
!!!   Types have separate declarations of a private property 'foo'.
        e = i; // errror
        ~
!!! Type 'I' is not assignable to type 'E':
!!!   Types have separate declarations of a private property 'foo'.
        e = d; // errror
        ~
!!! Type 'D' is not assignable to type 'E':
!!!   Property 'foo' is private in type 'E' but not in type 'D'.
=======
!!! error TS2322: Type 'Base' is not assignable to type 'D':
!!! error TS2322:   Private property 'foo' cannot be reimplemented.
        d = i; // error
        ~
!!! error TS2322: Type 'I' is not assignable to type 'D':
!!! error TS2322:   Private property 'foo' cannot be reimplemented.
        d = e; // error
        ~
!!! error TS2322: Type 'E' is not assignable to type 'D':
!!! error TS2322:   Private property 'foo' cannot be reimplemented.
    
        e = a; // errror
        ~
!!! error TS2322: Type '{ foo: string; }' is not assignable to type 'E':
!!! error TS2322:   Private property 'foo' cannot be reimplemented.
        e = b; // errror
        ~
!!! error TS2322: Type 'Base' is not assignable to type 'E':
!!! error TS2322:   Private property 'foo' cannot be reimplemented.
        e = i; // errror
        ~
!!! error TS2322: Type 'I' is not assignable to type 'E':
!!! error TS2322:   Private property 'foo' cannot be reimplemented.
        e = d; // errror
        ~
!!! error TS2322: Type 'D' is not assignable to type 'E':
!!! error TS2322:   Private property 'foo' cannot be reimplemented.
>>>>>>> d867cecf
        e = e;
    
    }<|MERGE_RESOLUTION|>--- conflicted
+++ resolved
@@ -1,341 +1,232 @@
-tests/cases/conformance/types/typeRelationships/assignmentCompatibility/assignmentCompatWithObjectMembersAccessibility.ts(31,5): error TS2322: Type 'E' is not assignable to type '{ foo: string; }':
-  Private property 'foo' cannot be reimplemented.
-tests/cases/conformance/types/typeRelationships/assignmentCompatibility/assignmentCompatWithObjectMembersAccessibility.ts(36,5): error TS2322: Type 'E' is not assignable to type 'Base':
-  Private property 'foo' cannot be reimplemented.
-tests/cases/conformance/types/typeRelationships/assignmentCompatibility/assignmentCompatWithObjectMembersAccessibility.ts(41,5): error TS2322: Type 'E' is not assignable to type 'I':
-  Private property 'foo' cannot be reimplemented.
-tests/cases/conformance/types/typeRelationships/assignmentCompatibility/assignmentCompatWithObjectMembersAccessibility.ts(46,5): error TS2322: Type 'E' is not assignable to type 'D':
-  Private property 'foo' cannot be reimplemented.
-tests/cases/conformance/types/typeRelationships/assignmentCompatibility/assignmentCompatWithObjectMembersAccessibility.ts(48,5): error TS2322: Type '{ foo: string; }' is not assignable to type 'E':
-  Private property 'foo' cannot be reimplemented.
-tests/cases/conformance/types/typeRelationships/assignmentCompatibility/assignmentCompatWithObjectMembersAccessibility.ts(49,5): error TS2322: Type 'Base' is not assignable to type 'E':
-  Private property 'foo' cannot be reimplemented.
-tests/cases/conformance/types/typeRelationships/assignmentCompatibility/assignmentCompatWithObjectMembersAccessibility.ts(50,5): error TS2322: Type 'I' is not assignable to type 'E':
-  Private property 'foo' cannot be reimplemented.
-tests/cases/conformance/types/typeRelationships/assignmentCompatibility/assignmentCompatWithObjectMembersAccessibility.ts(51,5): error TS2322: Type 'D' is not assignable to type 'E':
-  Private property 'foo' cannot be reimplemented.
-tests/cases/conformance/types/typeRelationships/assignmentCompatibility/assignmentCompatWithObjectMembersAccessibility.ts(81,5): error TS2322: Type 'Base' is not assignable to type '{ foo: string; }':
-  Private property 'foo' cannot be reimplemented.
-tests/cases/conformance/types/typeRelationships/assignmentCompatibility/assignmentCompatWithObjectMembersAccessibility.ts(82,5): error TS2322: Type 'I' is not assignable to type '{ foo: string; }':
-  Private property 'foo' cannot be reimplemented.
-tests/cases/conformance/types/typeRelationships/assignmentCompatibility/assignmentCompatWithObjectMembersAccessibility.ts(84,5): error TS2322: Type 'E' is not assignable to type '{ foo: string; }':
-  Private property 'foo' cannot be reimplemented.
-tests/cases/conformance/types/typeRelationships/assignmentCompatibility/assignmentCompatWithObjectMembersAccessibility.ts(86,5): error TS2322: Type '{ foo: string; }' is not assignable to type 'Base':
-  Private property 'foo' cannot be reimplemented.
-tests/cases/conformance/types/typeRelationships/assignmentCompatibility/assignmentCompatWithObjectMembersAccessibility.ts(88,5): error TS2322: Type 'D' is not assignable to type 'Base':
-  Private property 'foo' cannot be reimplemented.
-tests/cases/conformance/types/typeRelationships/assignmentCompatibility/assignmentCompatWithObjectMembersAccessibility.ts(89,5): error TS2322: Type 'E' is not assignable to type 'Base':
-  Private property 'foo' cannot be reimplemented.
-tests/cases/conformance/types/typeRelationships/assignmentCompatibility/assignmentCompatWithObjectMembersAccessibility.ts(92,5): error TS2322: Type '{ foo: string; }' is not assignable to type 'I':
-  Private property 'foo' cannot be reimplemented.
-tests/cases/conformance/types/typeRelationships/assignmentCompatibility/assignmentCompatWithObjectMembersAccessibility.ts(94,5): error TS2322: Type 'D' is not assignable to type 'I':
-  Private property 'foo' cannot be reimplemented.
-tests/cases/conformance/types/typeRelationships/assignmentCompatibility/assignmentCompatWithObjectMembersAccessibility.ts(95,5): error TS2322: Type 'E' is not assignable to type 'I':
-  Private property 'foo' cannot be reimplemented.
-tests/cases/conformance/types/typeRelationships/assignmentCompatibility/assignmentCompatWithObjectMembersAccessibility.ts(99,5): error TS2322: Type 'Base' is not assignable to type 'D':
-  Private property 'foo' cannot be reimplemented.
-tests/cases/conformance/types/typeRelationships/assignmentCompatibility/assignmentCompatWithObjectMembersAccessibility.ts(100,5): error TS2322: Type 'I' is not assignable to type 'D':
-  Private property 'foo' cannot be reimplemented.
-tests/cases/conformance/types/typeRelationships/assignmentCompatibility/assignmentCompatWithObjectMembersAccessibility.ts(101,5): error TS2322: Type 'E' is not assignable to type 'D':
-  Private property 'foo' cannot be reimplemented.
-tests/cases/conformance/types/typeRelationships/assignmentCompatibility/assignmentCompatWithObjectMembersAccessibility.ts(103,5): error TS2322: Type '{ foo: string; }' is not assignable to type 'E':
-  Private property 'foo' cannot be reimplemented.
-tests/cases/conformance/types/typeRelationships/assignmentCompatibility/assignmentCompatWithObjectMembersAccessibility.ts(104,5): error TS2322: Type 'Base' is not assignable to type 'E':
-  Private property 'foo' cannot be reimplemented.
-tests/cases/conformance/types/typeRelationships/assignmentCompatibility/assignmentCompatWithObjectMembersAccessibility.ts(105,5): error TS2322: Type 'I' is not assignable to type 'E':
-  Private property 'foo' cannot be reimplemented.
-tests/cases/conformance/types/typeRelationships/assignmentCompatibility/assignmentCompatWithObjectMembersAccessibility.ts(106,5): error TS2322: Type 'D' is not assignable to type 'E':
-  Private property 'foo' cannot be reimplemented.
-
-
-==== tests/cases/conformance/types/typeRelationships/assignmentCompatibility/assignmentCompatWithObjectMembersAccessibility.ts (24 errors) ====
-    // members N and M of types S and T have the same name, same accessibility, same optionality, and N is assignable M
-    
-    module TargetIsPublic {
-        // targets
-        class Base {
-            public foo: string;
-        }
-    
-        interface I {
-            foo: string;
-        }
-    
-        var a: { foo: string; }
-        var b: Base;
-        var i: I;
-    
-        // sources
-        class D {
-            public foo: string;
-        }
-    
-        class E {
-            private foo: string;
-        }
-        var d: D;
-        var e: E;
-    
-        a = b;
-        a = i;
-        a = d;
-        a = e; // error
-        ~
-<<<<<<< HEAD
-!!! Type 'E' is not assignable to type '{ foo: string; }':
-!!!   Property 'foo' is private in type 'E' but not in type '{ foo: string; }'.
-=======
-!!! error TS2322: Type 'E' is not assignable to type '{ foo: string; }':
-!!! error TS2322:   Private property 'foo' cannot be reimplemented.
->>>>>>> d867cecf
-    
-        b = a;
-        b = i;
-        b = d;
-        b = e; // error
-        ~
-<<<<<<< HEAD
-!!! Type 'E' is not assignable to type 'Base':
-!!!   Property 'foo' is private in type 'E' but not in type 'Base'.
-=======
-!!! error TS2322: Type 'E' is not assignable to type 'Base':
-!!! error TS2322:   Private property 'foo' cannot be reimplemented.
->>>>>>> d867cecf
-    
-        i = a;
-        i = b;
-        i = d;
-        i = e; // error
-        ~
-<<<<<<< HEAD
-!!! Type 'E' is not assignable to type 'I':
-!!!   Property 'foo' is private in type 'E' but not in type 'I'.
-=======
-!!! error TS2322: Type 'E' is not assignable to type 'I':
-!!! error TS2322:   Private property 'foo' cannot be reimplemented.
->>>>>>> d867cecf
-    
-        d = a;
-        d = b;
-        d = i;
-        d = e; // error
-        ~
-<<<<<<< HEAD
-!!! Type 'E' is not assignable to type 'D':
-!!!   Property 'foo' is private in type 'E' but not in type 'D'.
-    
-        e = a; // errror
-        ~
-!!! Type '{ foo: string; }' is not assignable to type 'E':
-!!!   Property 'foo' is private in type 'E' but not in type '{ foo: string; }'.
-        e = b; // errror
-        ~
-!!! Type 'Base' is not assignable to type 'E':
-!!!   Property 'foo' is private in type 'E' but not in type 'Base'.
-        e = i; // errror
-        ~
-!!! Type 'I' is not assignable to type 'E':
-!!!   Property 'foo' is private in type 'E' but not in type 'I'.
-        e = d; // errror
-        ~
-!!! Type 'D' is not assignable to type 'E':
-!!!   Property 'foo' is private in type 'E' but not in type 'D'.
-=======
-!!! error TS2322: Type 'E' is not assignable to type 'D':
-!!! error TS2322:   Private property 'foo' cannot be reimplemented.
-    
-        e = a; // errror
-        ~
-!!! error TS2322: Type '{ foo: string; }' is not assignable to type 'E':
-!!! error TS2322:   Private property 'foo' cannot be reimplemented.
-        e = b; // errror
-        ~
-!!! error TS2322: Type 'Base' is not assignable to type 'E':
-!!! error TS2322:   Private property 'foo' cannot be reimplemented.
-        e = i; // errror
-        ~
-!!! error TS2322: Type 'I' is not assignable to type 'E':
-!!! error TS2322:   Private property 'foo' cannot be reimplemented.
-        e = d; // errror
-        ~
-!!! error TS2322: Type 'D' is not assignable to type 'E':
-!!! error TS2322:   Private property 'foo' cannot be reimplemented.
->>>>>>> d867cecf
-        e = e; 
-    
-    }
-    
-    module TargetIsPublic {
-        // targets
-        class Base {
-            private foo: string;
-        }
-    
-        interface I extends Base {
-        }
-    
-        var a: { foo: string; }
-        var b: Base;
-        var i: I;
-    
-        // sources
-        class D {
-            public foo: string;
-        }
-    
-        class E {
-            private foo: string;
-        }
-    
-        var d: D;
-        var e: E;
-    
-        a = b; // error
-        ~
-<<<<<<< HEAD
-!!! Type 'Base' is not assignable to type '{ foo: string; }':
-!!!   Property 'foo' is private in type 'Base' but not in type '{ foo: string; }'.
-        a = i; // error
-        ~
-!!! Type 'I' is not assignable to type '{ foo: string; }':
-!!!   Property 'foo' is private in type 'I' but not in type '{ foo: string; }'.
-        a = d;
-        a = e; // error
-        ~
-!!! Type 'E' is not assignable to type '{ foo: string; }':
-!!!   Property 'foo' is private in type 'E' but not in type '{ foo: string; }'.
-    
-        b = a; // error
-        ~
-!!! Type '{ foo: string; }' is not assignable to type 'Base':
-!!!   Property 'foo' is private in type 'Base' but not in type '{ foo: string; }'.
-        b = i;
-        b = d; // error
-        ~
-!!! Type 'D' is not assignable to type 'Base':
-!!!   Property 'foo' is private in type 'Base' but not in type 'D'.
-        b = e; // error
-        ~
-!!! Type 'E' is not assignable to type 'Base':
-!!!   Types have separate declarations of a private property 'foo'.
-=======
-!!! error TS2322: Type 'Base' is not assignable to type '{ foo: string; }':
-!!! error TS2322:   Private property 'foo' cannot be reimplemented.
-        a = i; // error
-        ~
-!!! error TS2322: Type 'I' is not assignable to type '{ foo: string; }':
-!!! error TS2322:   Private property 'foo' cannot be reimplemented.
-        a = d;
-        a = e; // error
-        ~
-!!! error TS2322: Type 'E' is not assignable to type '{ foo: string; }':
-!!! error TS2322:   Private property 'foo' cannot be reimplemented.
-    
-        b = a; // error
-        ~
-!!! error TS2322: Type '{ foo: string; }' is not assignable to type 'Base':
-!!! error TS2322:   Private property 'foo' cannot be reimplemented.
-        b = i;
-        b = d; // error
-        ~
-!!! error TS2322: Type 'D' is not assignable to type 'Base':
-!!! error TS2322:   Private property 'foo' cannot be reimplemented.
-        b = e; // error
-        ~
-!!! error TS2322: Type 'E' is not assignable to type 'Base':
-!!! error TS2322:   Private property 'foo' cannot be reimplemented.
->>>>>>> d867cecf
-        b = b;
-        
-        i = a; // error
-        ~
-<<<<<<< HEAD
-!!! Type '{ foo: string; }' is not assignable to type 'I':
-!!!   Property 'foo' is private in type 'I' but not in type '{ foo: string; }'.
-        i = b;
-        i = d; // error
-        ~
-!!! Type 'D' is not assignable to type 'I':
-!!!   Property 'foo' is private in type 'I' but not in type 'D'.
-        i = e; // error
-        ~
-!!! Type 'E' is not assignable to type 'I':
-!!!   Types have separate declarations of a private property 'foo'.
-=======
-!!! error TS2322: Type '{ foo: string; }' is not assignable to type 'I':
-!!! error TS2322:   Private property 'foo' cannot be reimplemented.
-        i = b;
-        i = d; // error
-        ~
-!!! error TS2322: Type 'D' is not assignable to type 'I':
-!!! error TS2322:   Private property 'foo' cannot be reimplemented.
-        i = e; // error
-        ~
-!!! error TS2322: Type 'E' is not assignable to type 'I':
-!!! error TS2322:   Private property 'foo' cannot be reimplemented.
->>>>>>> d867cecf
-        i = i;
-    
-        d = a;
-        d = b; // error
-        ~
-<<<<<<< HEAD
-!!! Type 'Base' is not assignable to type 'D':
-!!!   Property 'foo' is private in type 'Base' but not in type 'D'.
-        d = i; // error
-        ~
-!!! Type 'I' is not assignable to type 'D':
-!!!   Property 'foo' is private in type 'I' but not in type 'D'.
-        d = e; // error
-        ~
-!!! Type 'E' is not assignable to type 'D':
-!!!   Property 'foo' is private in type 'E' but not in type 'D'.
-    
-        e = a; // errror
-        ~
-!!! Type '{ foo: string; }' is not assignable to type 'E':
-!!!   Property 'foo' is private in type 'E' but not in type '{ foo: string; }'.
-        e = b; // errror
-        ~
-!!! Type 'Base' is not assignable to type 'E':
-!!!   Types have separate declarations of a private property 'foo'.
-        e = i; // errror
-        ~
-!!! Type 'I' is not assignable to type 'E':
-!!!   Types have separate declarations of a private property 'foo'.
-        e = d; // errror
-        ~
-!!! Type 'D' is not assignable to type 'E':
-!!!   Property 'foo' is private in type 'E' but not in type 'D'.
-=======
-!!! error TS2322: Type 'Base' is not assignable to type 'D':
-!!! error TS2322:   Private property 'foo' cannot be reimplemented.
-        d = i; // error
-        ~
-!!! error TS2322: Type 'I' is not assignable to type 'D':
-!!! error TS2322:   Private property 'foo' cannot be reimplemented.
-        d = e; // error
-        ~
-!!! error TS2322: Type 'E' is not assignable to type 'D':
-!!! error TS2322:   Private property 'foo' cannot be reimplemented.
-    
-        e = a; // errror
-        ~
-!!! error TS2322: Type '{ foo: string; }' is not assignable to type 'E':
-!!! error TS2322:   Private property 'foo' cannot be reimplemented.
-        e = b; // errror
-        ~
-!!! error TS2322: Type 'Base' is not assignable to type 'E':
-!!! error TS2322:   Private property 'foo' cannot be reimplemented.
-        e = i; // errror
-        ~
-!!! error TS2322: Type 'I' is not assignable to type 'E':
-!!! error TS2322:   Private property 'foo' cannot be reimplemented.
-        e = d; // errror
-        ~
-!!! error TS2322: Type 'D' is not assignable to type 'E':
-!!! error TS2322:   Private property 'foo' cannot be reimplemented.
->>>>>>> d867cecf
-        e = e;
-    
+tests/cases/conformance/types/typeRelationships/assignmentCompatibility/assignmentCompatWithObjectMembersAccessibility.ts(31,5): error TS2322: Type 'E' is not assignable to type '{ foo: string; }':
+  Property 'foo' is private in type 'E' but not in type '{ foo: string; }'.
+tests/cases/conformance/types/typeRelationships/assignmentCompatibility/assignmentCompatWithObjectMembersAccessibility.ts(36,5): error TS2322: Type 'E' is not assignable to type 'Base':
+  Property 'foo' is private in type 'E' but not in type 'Base'.
+tests/cases/conformance/types/typeRelationships/assignmentCompatibility/assignmentCompatWithObjectMembersAccessibility.ts(41,5): error TS2322: Type 'E' is not assignable to type 'I':
+  Property 'foo' is private in type 'E' but not in type 'I'.
+tests/cases/conformance/types/typeRelationships/assignmentCompatibility/assignmentCompatWithObjectMembersAccessibility.ts(46,5): error TS2322: Type 'E' is not assignable to type 'D':
+  Property 'foo' is private in type 'E' but not in type 'D'.
+tests/cases/conformance/types/typeRelationships/assignmentCompatibility/assignmentCompatWithObjectMembersAccessibility.ts(48,5): error TS2322: Type '{ foo: string; }' is not assignable to type 'E':
+  Property 'foo' is private in type 'E' but not in type '{ foo: string; }'.
+tests/cases/conformance/types/typeRelationships/assignmentCompatibility/assignmentCompatWithObjectMembersAccessibility.ts(49,5): error TS2322: Type 'Base' is not assignable to type 'E':
+  Property 'foo' is private in type 'E' but not in type 'Base'.
+tests/cases/conformance/types/typeRelationships/assignmentCompatibility/assignmentCompatWithObjectMembersAccessibility.ts(50,5): error TS2322: Type 'I' is not assignable to type 'E':
+  Property 'foo' is private in type 'E' but not in type 'I'.
+tests/cases/conformance/types/typeRelationships/assignmentCompatibility/assignmentCompatWithObjectMembersAccessibility.ts(51,5): error TS2322: Type 'D' is not assignable to type 'E':
+  Property 'foo' is private in type 'E' but not in type 'D'.
+tests/cases/conformance/types/typeRelationships/assignmentCompatibility/assignmentCompatWithObjectMembersAccessibility.ts(81,5): error TS2322: Type 'Base' is not assignable to type '{ foo: string; }':
+  Property 'foo' is private in type 'Base' but not in type '{ foo: string; }'.
+tests/cases/conformance/types/typeRelationships/assignmentCompatibility/assignmentCompatWithObjectMembersAccessibility.ts(82,5): error TS2322: Type 'I' is not assignable to type '{ foo: string; }':
+  Property 'foo' is private in type 'I' but not in type '{ foo: string; }'.
+tests/cases/conformance/types/typeRelationships/assignmentCompatibility/assignmentCompatWithObjectMembersAccessibility.ts(84,5): error TS2322: Type 'E' is not assignable to type '{ foo: string; }':
+  Property 'foo' is private in type 'E' but not in type '{ foo: string; }'.
+tests/cases/conformance/types/typeRelationships/assignmentCompatibility/assignmentCompatWithObjectMembersAccessibility.ts(86,5): error TS2322: Type '{ foo: string; }' is not assignable to type 'Base':
+  Property 'foo' is private in type 'Base' but not in type '{ foo: string; }'.
+tests/cases/conformance/types/typeRelationships/assignmentCompatibility/assignmentCompatWithObjectMembersAccessibility.ts(88,5): error TS2322: Type 'D' is not assignable to type 'Base':
+  Property 'foo' is private in type 'Base' but not in type 'D'.
+tests/cases/conformance/types/typeRelationships/assignmentCompatibility/assignmentCompatWithObjectMembersAccessibility.ts(89,5): error TS2322: Type 'E' is not assignable to type 'Base':
+  Types have separate declarations of a private property 'foo'.
+tests/cases/conformance/types/typeRelationships/assignmentCompatibility/assignmentCompatWithObjectMembersAccessibility.ts(92,5): error TS2322: Type '{ foo: string; }' is not assignable to type 'I':
+  Property 'foo' is private in type 'I' but not in type '{ foo: string; }'.
+tests/cases/conformance/types/typeRelationships/assignmentCompatibility/assignmentCompatWithObjectMembersAccessibility.ts(94,5): error TS2322: Type 'D' is not assignable to type 'I':
+  Property 'foo' is private in type 'I' but not in type 'D'.
+tests/cases/conformance/types/typeRelationships/assignmentCompatibility/assignmentCompatWithObjectMembersAccessibility.ts(95,5): error TS2322: Type 'E' is not assignable to type 'I':
+  Types have separate declarations of a private property 'foo'.
+tests/cases/conformance/types/typeRelationships/assignmentCompatibility/assignmentCompatWithObjectMembersAccessibility.ts(99,5): error TS2322: Type 'Base' is not assignable to type 'D':
+  Property 'foo' is private in type 'Base' but not in type 'D'.
+tests/cases/conformance/types/typeRelationships/assignmentCompatibility/assignmentCompatWithObjectMembersAccessibility.ts(100,5): error TS2322: Type 'I' is not assignable to type 'D':
+  Property 'foo' is private in type 'I' but not in type 'D'.
+tests/cases/conformance/types/typeRelationships/assignmentCompatibility/assignmentCompatWithObjectMembersAccessibility.ts(101,5): error TS2322: Type 'E' is not assignable to type 'D':
+  Property 'foo' is private in type 'E' but not in type 'D'.
+tests/cases/conformance/types/typeRelationships/assignmentCompatibility/assignmentCompatWithObjectMembersAccessibility.ts(103,5): error TS2322: Type '{ foo: string; }' is not assignable to type 'E':
+  Property 'foo' is private in type 'E' but not in type '{ foo: string; }'.
+tests/cases/conformance/types/typeRelationships/assignmentCompatibility/assignmentCompatWithObjectMembersAccessibility.ts(104,5): error TS2322: Type 'Base' is not assignable to type 'E':
+  Types have separate declarations of a private property 'foo'.
+tests/cases/conformance/types/typeRelationships/assignmentCompatibility/assignmentCompatWithObjectMembersAccessibility.ts(105,5): error TS2322: Type 'I' is not assignable to type 'E':
+  Types have separate declarations of a private property 'foo'.
+tests/cases/conformance/types/typeRelationships/assignmentCompatibility/assignmentCompatWithObjectMembersAccessibility.ts(106,5): error TS2322: Type 'D' is not assignable to type 'E':
+  Property 'foo' is private in type 'E' but not in type 'D'.
+
+
+==== tests/cases/conformance/types/typeRelationships/assignmentCompatibility/assignmentCompatWithObjectMembersAccessibility.ts (24 errors) ====
+    // members N and M of types S and T have the same name, same accessibility, same optionality, and N is assignable M
+    
+    module TargetIsPublic {
+        // targets
+        class Base {
+            public foo: string;
+        }
+    
+        interface I {
+            foo: string;
+        }
+    
+        var a: { foo: string; }
+        var b: Base;
+        var i: I;
+    
+        // sources
+        class D {
+            public foo: string;
+        }
+    
+        class E {
+            private foo: string;
+        }
+        var d: D;
+        var e: E;
+    
+        a = b;
+        a = i;
+        a = d;
+        a = e; // error
+        ~
+!!! error TS2322: Type 'E' is not assignable to type '{ foo: string; }':
+!!! error TS2322:   Property 'foo' is private in type 'E' but not in type '{ foo: string; }'.
+    
+        b = a;
+        b = i;
+        b = d;
+        b = e; // error
+        ~
+!!! error TS2322: Type 'E' is not assignable to type 'Base':
+!!! error TS2322:   Property 'foo' is private in type 'E' but not in type 'Base'.
+    
+        i = a;
+        i = b;
+        i = d;
+        i = e; // error
+        ~
+!!! error TS2322: Type 'E' is not assignable to type 'I':
+!!! error TS2322:   Property 'foo' is private in type 'E' but not in type 'I'.
+    
+        d = a;
+        d = b;
+        d = i;
+        d = e; // error
+        ~
+!!! error TS2322: Type 'E' is not assignable to type 'D':
+!!! error TS2322:   Property 'foo' is private in type 'E' but not in type 'D'.
+    
+        e = a; // errror
+        ~
+!!! error TS2322: Type '{ foo: string; }' is not assignable to type 'E':
+!!! error TS2322:   Property 'foo' is private in type 'E' but not in type '{ foo: string; }'.
+        e = b; // errror
+        ~
+!!! error TS2322: Type 'Base' is not assignable to type 'E':
+!!! error TS2322:   Property 'foo' is private in type 'E' but not in type 'Base'.
+        e = i; // errror
+        ~
+!!! error TS2322: Type 'I' is not assignable to type 'E':
+!!! error TS2322:   Property 'foo' is private in type 'E' but not in type 'I'.
+        e = d; // errror
+        ~
+!!! error TS2322: Type 'D' is not assignable to type 'E':
+!!! error TS2322:   Property 'foo' is private in type 'E' but not in type 'D'.
+        e = e; 
+    
+    }
+    
+    module TargetIsPublic {
+        // targets
+        class Base {
+            private foo: string;
+        }
+    
+        interface I extends Base {
+        }
+    
+        var a: { foo: string; }
+        var b: Base;
+        var i: I;
+    
+        // sources
+        class D {
+            public foo: string;
+        }
+    
+        class E {
+            private foo: string;
+        }
+    
+        var d: D;
+        var e: E;
+    
+        a = b; // error
+        ~
+!!! error TS2322: Type 'Base' is not assignable to type '{ foo: string; }':
+!!! error TS2322:   Property 'foo' is private in type 'Base' but not in type '{ foo: string; }'.
+        a = i; // error
+        ~
+!!! error TS2322: Type 'I' is not assignable to type '{ foo: string; }':
+!!! error TS2322:   Property 'foo' is private in type 'I' but not in type '{ foo: string; }'.
+        a = d;
+        a = e; // error
+        ~
+!!! error TS2322: Type 'E' is not assignable to type '{ foo: string; }':
+!!! error TS2322:   Property 'foo' is private in type 'E' but not in type '{ foo: string; }'.
+    
+        b = a; // error
+        ~
+!!! error TS2322: Type '{ foo: string; }' is not assignable to type 'Base':
+!!! error TS2322:   Property 'foo' is private in type 'Base' but not in type '{ foo: string; }'.
+        b = i;
+        b = d; // error
+        ~
+!!! error TS2322: Type 'D' is not assignable to type 'Base':
+!!! error TS2322:   Property 'foo' is private in type 'Base' but not in type 'D'.
+        b = e; // error
+        ~
+!!! error TS2322: Type 'E' is not assignable to type 'Base':
+!!! error TS2322:   Types have separate declarations of a private property 'foo'.
+        b = b;
+        
+        i = a; // error
+        ~
+!!! error TS2322: Type '{ foo: string; }' is not assignable to type 'I':
+!!! error TS2322:   Property 'foo' is private in type 'I' but not in type '{ foo: string; }'.
+        i = b;
+        i = d; // error
+        ~
+!!! error TS2322: Type 'D' is not assignable to type 'I':
+!!! error TS2322:   Property 'foo' is private in type 'I' but not in type 'D'.
+        i = e; // error
+        ~
+!!! error TS2322: Type 'E' is not assignable to type 'I':
+!!! error TS2322:   Types have separate declarations of a private property 'foo'.
+        i = i;
+    
+        d = a;
+        d = b; // error
+        ~
+!!! error TS2322: Type 'Base' is not assignable to type 'D':
+!!! error TS2322:   Property 'foo' is private in type 'Base' but not in type 'D'.
+        d = i; // error
+        ~
+!!! error TS2322: Type 'I' is not assignable to type 'D':
+!!! error TS2322:   Property 'foo' is private in type 'I' but not in type 'D'.
+        d = e; // error
+        ~
+!!! error TS2322: Type 'E' is not assignable to type 'D':
+!!! error TS2322:   Property 'foo' is private in type 'E' but not in type 'D'.
+    
+        e = a; // errror
+        ~
+!!! error TS2322: Type '{ foo: string; }' is not assignable to type 'E':
+!!! error TS2322:   Property 'foo' is private in type 'E' but not in type '{ foo: string; }'.
+        e = b; // errror
+        ~
+!!! error TS2322: Type 'Base' is not assignable to type 'E':
+!!! error TS2322:   Types have separate declarations of a private property 'foo'.
+        e = i; // errror
+        ~
+!!! error TS2322: Type 'I' is not assignable to type 'E':
+!!! error TS2322:   Types have separate declarations of a private property 'foo'.
+        e = d; // errror
+        ~
+!!! error TS2322: Type 'D' is not assignable to type 'E':
+!!! error TS2322:   Property 'foo' is private in type 'E' but not in type 'D'.
+        e = e;
+    
     }