--- conflicted
+++ resolved
@@ -1,34 +1,16 @@
-<<<<<<< HEAD
-/// <reference path="fourslash.ts" />
-
-////{| "itemName": "c", "kind": "let", "parentName": "" |}let c = 10;
-////function foo() {
-////    {| "itemName": "d", "kind": "let", "parentName": "foo" |}let d = 10;
-////}
-
-test.markers().forEach(marker => {
-    verify.navigationItemsListContains(
-        marker.data.itemName,
-        marker.data.kind,
-        marker.data.itemName,
-        "exact",
-        marker.fileName,
-        marker.data.parentName);
-=======
-/// <reference path="fourslash.ts" />
-
-////{| "itemName": "c", "kind": "let", "parentName": "" |}let c = 10;
-////function foo() {
-////    {| "itemName": "d", "kind": "let", "parentName": "foo" |}let d = 10;
-////}
-debugger;
-test.markers().forEach(marker => {
-    verify.navigationItemsListContains(
-        marker.data.itemName,
-        marker.data.kind,
-        marker.data.itemName,
-        "exact",
-        marker.fileName,
-        marker.data.parentName);
->>>>>>> 4e5a3ae6
+/// <reference path="fourslash.ts" />
+
+////{| "itemName": "c", "kind": "let", "parentName": "" |}let c = 10;
+////function foo() {
+////    {| "itemName": "d", "kind": "let", "parentName": "foo" |}let d = 10;
+////}
+debugger;
+test.markers().forEach(marker => {
+    verify.navigationItemsListContains(
+        marker.data.itemName,
+        marker.data.kind,
+        marker.data.itemName,
+        "exact",
+        marker.fileName,
+        marker.data.parentName);
 });